--- conflicted
+++ resolved
@@ -160,11 +160,9 @@
   preprovisioned benchmark data from Azure. This is because Azure blob storage
   container names cannot contain underscores.
 - Fixed the bug of running distributed TensorFlow on multiple batch sizes.
-<<<<<<< HEAD
+- Updated `gcloud compute networks create` to use `subnet-mode`.
 - Changed default CUDA version from 8.0 to 9.0.
 - Updated default Tensorflow version to 1.7 when using GPUs.
 - Updated default Tensorflow tf_cnn_benchmarks version to a commit dated April
   2, 2018.
-=======
-- Updated `gcloud compute networks create` to use `subnet-mode`.
->>>>>>> 07460e97
+ 