--- conflicted
+++ resolved
@@ -87,10 +87,6 @@
 - Adding support for AWS ARM machine types.
 - Adding support for AWS ARM machines on SPECCPU.
 - Added Horovod distributed Tensorflow traning benchmark.
-<<<<<<< HEAD
-- Added ability to specify netperf `tcp_rr` and `udp_rr` test lengths in 
-  transactions with `netperf_rr_test_length` flag
-=======
 - Added support for capacity reservations for VMs and added AWS implementation.
 - Added support for adding additional flags to mount and /etc/fstab.
 - Added support for Windows2012, 2016, and 2019 for GCP and AWS.
@@ -111,7 +107,9 @@
 - Added support for measuring VM reboot time to the cluster boot benchmark.
 - Added Cygwin support to WindowsVirtualMachine and enabled a Windows+Cygwin
   version of Coremark.
->>>>>>> 9b2c1a98
+- Added ability to specify netperf `tcp_rr` and `udp_rr` test lengths in 
+  transactions with `netperf_rr_test_length` flag
+
 
 ### Enhancements:
 - Support for ProfitBricks API v4:
