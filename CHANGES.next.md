### Breaking changes:
- Replaced gflags with absl-py. (GH-1518)
- Renamed GPU-related flags like so (old_flag_value -> new_flag_value):
  - gce_gpu_count -> gpu_count
  - gce_gpu_type -> gpu_type
- Replaced object_storage_objects_written_file* flags with prefix versions.
- Renamed tf_version flag to tf_pip_package flag to allow the user to specify
  the full tensorflow pip package name to be installed, instead of just being
  able to control the version.
- Changed default Tensorflow package when using CPUs to an Intel CPU-optimized
  build.
- Renamed cuda_toolkit_8 to cuda_toolkit
- Migrated cluster boot benchmark default machines to 'default_dual_core'.
- Changed metric name in mnist and inception3.
- Renamed the `tf_batch_size` flag in tensorflow_benchmark to `tf_batch_sizes`.
- Updated GCP sole tenancy support.  Removed `gcp_host_type` added
  `gcp_node_type`.
- Fixed missing installation directory in gpu_pcie_bandwidth benchmark.
- Removed duplicated metrics from the HPCC benchmark. Metrics now use the name
  from the summary section of the benchmark-produced output.
- Benchmarks are expected to not modify FLAGS in any way. If FLAGS are modified
  and multiple run configurations are run in a single PKB invocation, benchmark
  configurations may be incorrect.
- Changed TF Serving benchmark to use ResNet instead of Inception.
- Renamed prepare_sleep_time flag to after_prepare_sleep_time.
- multichase_taskset_options flag changed to multichase_numactl_options.

### New features:
- Windows benchmarks can now be run from linux controllers.
- MXNet benchmarks can now be run from linux controllers.
- Added initial support for preprovisioning benchmark binaries in the cloud,
  if binaries are not located in local /data directory.
- YCSB benchmark for Cloud Redis in GCP, Elasticache Redis in AWS, and
  Redis Cache in Azure.
- YCSB benchmark for DynamoDB in AWS.
- Added a flag, `run_stage_iterations`, which causes a benchmark's run stage to be
  called a specified number of times
- Added cuda_toolkit_version flag
- Added support for CUDA Toolkit 9.0
- Added MXNet support for CUDA Toolkit 9.0
- Added new version of HPCG, with CUDA 9 support
- Added latest gen 'default_dual_core' machine type configuration for AWS, Azure and GCP.
- Added memory as disk type for Linux only.
- Added support for publishing individual dstat samples with
  `--dstat_publish_regex`.
- Added Inception v3 benchmark that supports CPU, GPU and TPU. This benchmark is
  the same as TensorFlow with inception3 for CPU and GPU.
- Added container image building.
- Added netperf container benchmark.
- Added AWS container registry (ECR).
- Added Azure container registry (ACR).
- Added Google container registry (GCR) and added GKE autoscaling.
- Added `create_time` to VM metadata.
- Added new ycsb workload where each payload is 1mb versus the default 1kb.
- Added Tensorflow Serving benchmark which tests the throughput and latency of the
  standard model-server using a pre-trained inception3 model.
- Added AWS Fargate support.
- Added the ability to pass arbitrary parameters to tf_cnn_benchmarks.py in the
  Tensorflow benchmark, through the `benchmark_args` flag.
- Added hdrhistogram support to ycsb package.
- Added support for custom machine types on GKE.
- Added `container_cluster_version` flag to container_service.py.
- AWS EFS support via "disk_type: nfs"
- Added --disk_fill_size and --after_prepare_sleep_time flags
- Add timeout_minutes flag to assist with cleaning up stale resources
- All AWS resources and Azure resource groups are now tagged. (including timeout_minutes value).
- Added windows udp test using iperf3.
- Added timeout-decorator python package.
- Added timeout support for windows vm remote command call.
- Added IOR benchmark.
- Added mdtest to IOR benchmark.
- Added Elastic Container Service (EKS) as a container cluster type.
- Added ResNet benchmark.
- Added support for ACI (Azure Container Instances).
- Added spec cpu 2017 and feedback optimization for peak runs.
- Added glibc benchmark.
- Added lmbench benchmark.
- Added support to `--disable_interrupt_moderation` for Windows VMs on AWS.
- Added support to `--disable_rss` for Windows VMs on GCP.
- Added act benchmark.
- Added `--gce_tags` flag to add --tags when launching VMs on GCP.
- Added PKB support to publish samples immediately.
- Adding benchmarking of Memcached on cloud VMs using memtier benchmark.
- Adding support for different client/server machine types on memcached-memtier.
- Adding functionality in memtier benchmark to run a variable number of threads
  counts in each run.
- Adding support for AWS ARM machine types.
- Adding support for AWS ARM machines on SPECCPU.
- Added Horovod distributed Tensorflow traning benchmark.
- Added support for capacity reservations for VMs and added AWS implementation.
- Added support for adding additional flags to mount and /etc/fstab.
- Added support for Windows2012, 2016, and 2019 for AWS, Azure, and GCP.
- Terasort implementation on dpb backend.
- Added cluster boot benchmark implementation on dpb backend.
- Support multiple redis versions in cloud redis.
- Azure Files support via "disk_type: smb"
- Added MLPerf benchmark.
- Added stress-ng benchmark.
- Added flag --after_run_sleep_time which instructs PKB to sleep for the number
  of seconds specified after the run stage has completed.
- Added P5 cache type for Azure managed redis.
- Added AWS elasticache Memcached provider.
- Added additional options to the stress-ng benchmark.
- Added support for launching GCE VMs into the standard network tier.
- Added a demo under tools/.
- Added Nginx benchmark.
- Added support for measuring VM reboot time to the cluster boot benchmark.
- Added Cygwin support to WindowsVirtualMachine and enabled a Windows+Cygwin
  version of Coremark.
- Added sar trace utility to measure cpu steal time.
- Added ssh_via_internal_ip flag to use internal IP addresses when ssh'ing to
  runner VMs, will use external IP addrs if not set.
- Added support for launching GCP VM with shielded VM secure boot
- Added Amazon Linux 2 os type. `--os_type=amazonlinux2`
- Redis enterprise benchmark.
- Added flag `--append_kernel_command_line`, which allows appending to the
  kernel command line when using Linux os types.
- Added Spark SQL benchmark.
<<<<<<< HEAD
- Added helpmatchmd flag to dump markdown formatted help strings
=======
- Added aws_dynamodb_connectMax flag to vary the maximum number of connections
  to dynamodb.
>>>>>>> 24e348fd

### Enhancements:
- Support for ProfitBricks API v4:
  - Add `profitbricks_image_alias` flag and support for image aliases
  - Add new location, `us/ewr`
- Add `aws_image_name_filter` flag to ease specifying images.
- Add c5/m5 support for NVME disks.
- Add MNIST benchmark support for TPU, CPU and GPU
- Created KubernetesPodSpec which allows the user to specify kubernetes resource
  requests and limits, including fractional CPUs.
- Add `skip_pending_runs_file` flag and extension hooks to workaround SIGINT issues.
- Add support for `specsfs2014_load` parameter as an integer list.
- Publishers can be extended through external modules.
- Add `run_processes_delay` flag to stagger parallel runs.
- Add support for SPECspeed.
- Add new `os_types` Centos7, Debian9, Ubuntu1404, Ubuntu1604, and Ubuntu1710.
- Make it easier to RDP to PKB VMs
- Add `os_type` support to KubernetesVirtualMachine.
- Avoid setting up thread pool etc when run_processes is not set (to simplify
  debugging).
- Added a sample benchmark for descriptive purposes.
- Added GPU peer to peer topology information to metadata.
- Added a flag, `mpirun_allow_run_as_root` which allows OpenMPI to run in the
  case that the user is root.
- Modified KubernetesVirtualMachine to ensure that ssh is installed on the
  container.
- Added `container_cluster_num_vms` flag.
- Added the cluster's worker shape and worker count into the dpb service metadata.
- Added `azure_accelerated_networking` flag for Azure SR-IOV support.
- Added support for V100 GPUs on GCP.
- Add support for distributed TensorFlow benchmark.
- Added Azure Relational DB support for Postgres 9.6.
- Added `copy_benchmark_single_file_mb` flag for single file support.
- Record guest system information.
- Support for static edw clusters.
- Add more granularity to FAILED benchmarks with FailedSubstatus (AWS, Azure, GCP).
- Update sysbench benchmark to version 1.0. (deprecate 0.4 and 0.5 versions)
- Change GCP TPU command from alpha to beta.
- Update configurable parameters for ycsb benchmarks.
- Added tags to AWS kops instances and increased loadbalancer timeout.
- Allow cassandra_ycsb to run on a single vm.
- Adding support for using preprovisioned data for SPEC CPU 2006 benchmark.
- Support negative numbers when parsing an integerlist.
- Added float16 support for TensorFlow and MXNet Benchmarks.
- Added flag --mx_key_value_store in MNXnet benchmark.
- Added `time_commands` flag to enable diagnostic timing of commands
- Added image processing speed in mnist.
- Updated cloud TPU model link.
- Updated AWS spot instance creation.
- Added support for extending the failure sample with metadata if AWS spot VMs
  or GCP preemptible VMs are interrupted.
- Added flags `ycsb_version` and `ycsb_measurement_type` to support
  user-specified ycsb versions and measurement types.
- Added support to tensorflow_benchmark for running multiple batch sizes per run.
- Added resnet152 in TensorFlow benchmark default models.
- Added 50kb per payload ycsb workload.
- Added `num_cpus` to virtual_machine published metadata.
- Added a timeout to RobustRemoteCommand.
- Added support for the `gcp_min_cpu_platform` flag on GKE clusters.
- Preliminary support for NFS file systems
- Added BigQuery provider implementation to extend the edw benchmarking in Perfkitbenchmarker.
- Added support for authorizing gcloud to access Cloud Platform with a Google service account.
- Added support for specification of resource specific ready timeouts.
- Adding runner utilities to execute multiple sql scripts on edw clusters.
- TPU checkpoints and summaries are now stored in GCS.
- Updated cloud TPU models version.
- Support for cloud NFS services (no implementation).
- Added support for default batch sizes given a certain GPU type and model in
  the Tensorflow benchmark.
- Added method to get the NfsService from the linux_virtual_machine.
- Added support for fio job files in the data directory.
- Added InvalidConfigurationError.
- Added owner tag in metadata.
- Added support for NVIDIA P4 GPUs.
- Added YCSB timeseries parsing.
- Added Intel MKL to HPCC benchmark.
- Added flag support for enabling or disabling transparent hugepages on Linux
  VMs.
- Add AWS MySql Aurora support
- Abandon beta in TPU commands.
- Update ycsb hdr histograms to output {bucket:count} data set for latencies, removing percentile:latency_value data set.
- Added GPU test for ResNet benchmark.
- Update ResNet testcases.
- Remove unused lib in ResNet benchmark.
- Added way to run several specsfs benchmarks in a single PKB run.
- Add `--preemptible` in TPU creation command.
- Add `--skip_host_call` in ResNet benchmark.
- Update ResNet benchmark test for TensorFlow 1.9.
- Removed the flag resnet_num_cores from the resnet benchmark and added the flag tpu_num_shards to MNIST, resnet, and inception3.
- Update MNIST benchmark source path.
- Replace old flags `--tpu_name` and `--master` with a new flag, `--tpu`.
- Added support for EFS provisioned throughput.
- Added support for `--os_type` ubuntu1804. Removed ubuntu1710 for GCP.
- Added flag `--iperf3_set_tcp_window_size` to let the user avoid setting the
  TCP Window size in Iperf3 Windows performance tests.
- Added flags `--hbase_version` and `--hbase_use_stable` to set the HBase
  version.  Also upped hadoop to version 2.8.4.
- Updated cuDNN installation methods.
- Added support to schedule multiple TPUs.
- Added GroupZonesIntoRegions support for providers.aws.util.
- Added function to get the number of TPU cores.
- Update spec17 copies per run to respect system available memory.
- Add tensor2tensor benchmark.
- Change train_steps to train_epochs in TPU test.
- Add default tags like timeout_utc to GCE.
- Add validation to all the TPU tests.
- Add number of Train/Eval TPU shards in metadata.
- The spark service resource supports a new flag (spark_service_log_level), to control the log level and generated output.
- Updated openjdk 8 installation to support newer ycsb versions (after 0.13.0);
  Improved hdrhistogram result reporting in ycsb.py.
- Added flag `--ntttcp_udp` to allow the user to run UDP tests with ntttcp.
- Added flag `--ntttcp_packet_size` to allow user to set the packet size in
  ntttcp tests.
- Extract more data from the ntttcp results file and put into the metadata of
  the samples.
- Updated the default of Cloud Bigtable client version to 1.4.0. Added
  `--hbase_bin_url` to allow bypassing GetHBaseURL().
- Remove flag tf_benchmarks_commit_hash, and add tf_cnn_benchmarks_branch.
  Branch cnn_tf_vX.Y_compatible is compatible with TensorFlow version X.Y.
- Added flags `--ntttcp_sender_rb`, `--ntttcp_sender_sb`,
  `--ntttcp_receiver_rb`, `--ntttcp_receiver_sb` to control the socket buffer
  sizes in ntttcp tests.
- Move the ycsb_operation_count default from being set in the flag to being set in the workload file.
- Introducing a new flag gcp_dataproc_subnet which allows a user to specify the subnet that a dataproc cluster will be part of.
- Added support for running a subset of HPCC benchmarks.
- Introducing a new multi string flag 'gcp_dataproc_property' which allows a user to modify many common configuration files when creating a Dataproc cluster.
- Added configuration support for specifying type of the boot disk for a Dataproc cluster.
- Added AddTag method to AzureResourceGroup.
- Added some support for IPv6 (on static machines).
- Added retransmit count to netperf metadata.
- Added a common base class to PKB, PkbCommonTestCase,
  which uses absl.testing.flagsaver to save and restore
  flag values on test setUp / tearDown.
- Remove all usage of mock_flags and replace with PkbCommonTestCase.
- Upgraded memtier benchmark to version 1.2.15.
- Add precision flag in Inception3 benchmark.
- Support Hadoop 3.x.x in hadoop_terasort
- Add z1 support for NVME disks.
- Add default tags to dataproc.
- Adding default run configurations for spec17 when none
  of os_type, runspec_config or is_partial_results flags is set.
- Add a flag to control the number of worker threads used by the
  memcached server
- Add default tags to GKE.
- Add support for using real data from GCS and add support to download GCS data
  to vm in the Tensorflow benchmark.
- Added flag `nttcp_config_list` to allow the user to supply a list of test
  configurations, all to be run in a single run phase.
- Add support for `--nouse_pkb_logging` to use standard ABSL logging instead.
- Improved support for booting more than 200 VMs with the cluster_boot benchmark.
- Adding version support to redis server and setting permissions for newer redis versions.
- Introduced app service metadata to indicate backend concurrency.
- Added `--ssh_reuse_connections` to reuse SSH connections which speeds up benchmarks with lots of short commands.
- Add abstract PreDelete method to the base resource class.
- Add ability for linux vms to print the dmesg command before termination
  using the flag '--log_dmesg'.
- TPU and its GCS bucket should be in the same region.
- Adding field count and field length flag overrides to ycsb load.
- Added `--ssh_server_alive_interval` and `ssh_server_alive_count_max` to adjust SSH server alive options.
- Support for cloud SMB services (no implementation).
- Added rwmixread option to fio scenarios. This option is ignored unless a split
  read/write workload is specified.
- Added gce_local_ssd_count and gce_local_ssd_interface metadata to
  GceVirtualMachine.
- Added option to use real training data to the Horovod benchmark.
- Added support to record individual latency samples in the object_storage_service
  benchmark using the flag --record_individual_latency_samples.
- Added `--ssh_retries` to adjust the number of times we retry for errors with a
  255 error code.
- Added `--num_benchmark_copies` which controls the number of copies of each
  configuration to run.
- Added `--zone multistring` flag as an additional way to specify zones. It can be
  used in conjunction with the `--zones` flag.
- Added `--before_cleanup_pause` to ease debugging.
- Added support for CUDA 10.1.
- Added `--skip_firewall_rules` flag to help manage firewall rule economy.
- Added Azure Premium Files support.
- Added 'os_type' metadata to virtual machines for use in performance samples.
- Storage specification related dpb terasort benchmark improvements.
- Added support to run fio against multiple clients.
- Added an optional flag to set a delay between boot tasks.
- Added precision flag to Horovod.
- Added a flag to Horovod that indicates that the VM is using a deep learning
  image.
- Add support to set load upper bound for specsfs2014.
- Add support for different workload sizes for stress-ng.
- Implemented RobustRemoteCommand for Windows.
- Extract GceVirtualMachine's GetNetwork into a method.

### Bug fixes and maintenance updates:
- Moved GPU-related specs from GceVmSpec to BaseVmSpec
- Fix ProfitBricks issue with extra `/` in the API url
- Fix ProfitBricks volume availability zone issue
- Bulk AllowPort restored.
- Moved CustomMachineTypeSpec and related decoders to their own module
- Updated GKE engine version to 1.9.6-gke.0 when using a GPU-accelerated cluster
- Update python and pip package names used when installed with Yum.
- Don't try to publish samples if there aren't any
- Disallow overwriting of benchmarks using the same benchmark name.
- Log exception thrown in RunBenchmark
- Explicitly state python package names for RedHat on GCP
- Always set password for 'postgres' user when creating PostgreSQL CloudSQL
  instances.
- Fixed EPEL package URL for Redhat 7.
- Updated to latest version of NVIDIA CUDA Toolkit 8.
- Updated Ubuntu image versions in Tensorflow benchmark.
- Don't log wget output when installing CUDA Toolkit 8.
- Install CUDA Toolkit 8 patch from NVIDIA.
- Updated Ubuntu image versions in MNIST and MXNet benchmarks.
- Allow SMB3 protocol for file transfer which is required for windows 2012 with encrypted transport
- Updated Ubuntu image versions in HPCG, MNIST and MXNet benchmarks.
- Fixed a bug getting the correct number of layers in MXNet.
- Gcloud alpha version no longer required for GPU and minimum CPU platform.
- Backfill image on GCE if empty.
- Remove logging of empty environment variables in vm_util.IssueCommand.
- Explicitly state python package names for RedHat and Centos in AWS and Azure.
- Remove flag "tf_use_nccl" because the latest TensorFlow benchmark removed this
  argument.
- "nightly" now is not a valid argument in GCP TPU commands.
- Make aerospike_ycsb runnable on Amazon AMI.
- Fixed assumption that HOME was set.
- Fixed issue with default K8s image setup.
- Install the correct TensorFlow pip package based on whether VM has GPUs or
  not.
- Change to root for command "lspci".
- Install package pciutils when install cuda_toolkit.
- Update TensorFlow benchmark arguments.
- Isolate Darwin OS pkb runs to fix Issue # 1563
- Fixed YCSB so it pushes workload once to each VM even if they are repeated.
- Simplified resource and spec registration.
- Fixed a bug in which the PKB recorded reboot time could be low for AWS because
  we would restart the creation timer for VMs that were reported as pending.
- Increased timeout of GKE Cluster create command from 10 to 15 minutes.
- Set ImageNet image shape as 3,224,224.
- Updated MountDisk commands to use named parameters.
- Calling repr(IntegerList) returns a readable string.
- Support installing azure-cli on RedHat systems.
- Fixed default behavior of using /usr/bin/time --quiet on all commands
- Fixed ycsb failure when the same workload is ran more than once.
- Fixed yum proxy config bug (GH-#1598 from @kopecpiotr)
- Create destination directory for Azure blob storage downloads.
- Made the pip package more robust by adding a symbolic link in /usr/bin if pip
  is installed in /usr/local/bin.
- Make ~/.ssh/config only readable by the owner.
- Increased timeout for Azure `az vm create` commands.
- Increased timeout for GCP `gcloud compute instances create` commands.
- Replace all underscores in the benchmark name with dashes when downloading
  preprovisioned benchmark data from Azure. This is because Azure blob storage
  container names cannot contain underscores.
- Fixed the bug of running distributed TensorFlow on multiple batch sizes.
- Updated `gcloud compute networks create` to use `subnet-mode`.
- Changed default CUDA version from 8.0 to 9.0.
- Updated default Tensorflow version to 1.7 when using GPUs.
- Updated default Tensorflow tf_cnn_benchmarks version to a commit dated April
  2, 2018.
- Fixed a bug in which boto could not be uninstalled on newer GCE images.
- Update each ycsb workload to have its own recordcount configuration if
  ycsb_record_count is not set.
- Fixed treatment of the boot time metric so that it is more like any other run
  stage metric.
- Fixed bug of modifying the providers/aws/util.AWS_PREFIX value.
- Made failures of 'aws ec2 run-instances' fail PKB quickly.
- Fix Kubernetes StorageClass deletion
- Added `git` installation to `tensorflow_serving` package.
- MountDisk throws exception if mounting the disk fails.
- Added support for preprovisioned benchmark data on KubernetesVirtualMachines.
- Refactored speccpu2006 benchmark to use common elements for both
  speccpu2006 and speccpu2017.
- Use flags['key'].parse(...) to set mocked flags in linux_virtual_machine_test
- Cleanup some redundant logging and duplicate decoder statements.
- Fixed build_tools package re-installation for speccpu2006.
- Fixed fio job parsing, section parameters should always overrides global
  job parameters.
- Refactored StaticVirtualMachines to use GetResourceClass() pattern.
- Fixing the Redshift provider implementation to extend the edw benchmarking in pkb.
- Support using --gcp_min_cpu_platform=none to clear --min-cpu-platform. This
  lets the flag override a benchmark spec.
- Fix windows security protocol casting.
- Added '--iteration' to MNIST benchmark. The default value of 50 is too small
  and can result in excessive communication overhead which negatively impacts
  performance.
- Added support for more AWS regions in the object storage benchmark.
- Add ability to skip known failing scripts when running edw profiles.
- Set the control port and data port for nuttcp benchmark.
- Fix overwriting of bandwidth variable in nuttcp benchmark.
- Fixed fio histogram parsing.
- Refactored AwsKeyFileManager out of AwsVirtualMachine.
- Added delay between server and client initiation to windows benchmarks.
- Defaulted static machines to linux based.
- Add time limit to windows fio benchmark.
- Adding -w buffer parameter to windows iperf3 benchmark.
- Fixed a bug in how we select images on AWS by introducing an additional
  regular expression to match against image names.
- Terminate long running servers on windows benchmarks with timeouts.
- Updated azure_cli package to match installation instructions.
- Fix helpmatch for intergerlist.
- Fix PSPing benchmark so that it runs on AWS and Azure.
- Upgrade CPU pip package version in the Tensorflow benchmark to version 1.6.
- Moved from ACS to AKS for Azure Kubernetes clusters.
- Cleanup and fix Beam benchmark.
- Sysbench failover tests added for GCP and AWS Aurora
- Sysbench qps metric added
- Fixed a bug of checking TPU exist.
- Add GetMasterGrpcAddress method to CloudTpu.
- Fix a bug of getting the number of TPU cores.
- Set number of images in ResNet benchmark command so it can support other datasets.
- Sysbench supports benchmarking MySQL 5.6
- Update memcached server to install from a pre-built package provided by the operating system.
- TensorFlow Serving benchmark now runs off master branch with optimized binaries
- Updated HPCC benchmark to version 1.5.0.
- Psping benchmark no longer report histogram for every sample metadata.
- Specifies the number of threads to use in MXNet CPU test.
- Fixed the way several unittests are using flags and mock_flags.
- Fixed linter issues in several unittests.
- Add python_pip_package_version as a class attribute of
  BaseVirtualMachine. Children classes that have the problem of
  https://github.com/pypa/pip/issues/5247 can use an older pip package.
- Update AWS Aurora Postgres default version from 9.6.2 to 9.6.8
- Update speccpu17 to write profiles in different files for each benchmark.
- Avoid installing unnecessary MySQL server for sysbench when client tools suffice.
- Added support for running the object service benchmark with a GCP service
  account.
- Add missing if __name__ == '__main__' stanza to some unittests, and fix those
  that were broken.
- Consolidate FlagDictSubstitution and FlagsDecoder into a simpler context manager,
  OverrideFlags, which does not abuse the internals of FlagValues.
- Changed GkeCluster so that it adds PKB metadata to all VMs that it creates.
- Upgraded OpenMPI from 1.6.5 to 3.1.2.
- Upgraded OpenBLAS from 0.2.15 to 0.3.3.
- Add flag to control database machine type for managed relational databases.
- Ensure randomly generated windows passwords start with a character.
- Upgrade Tensorflow version to 1.12.
- Install NCCL when installing Tensorflow with GPU support.
- Update AzureBlobStorageService to persist for max of `--timeout_minutes` and `--persistent_timeout_minutes`.
- Update S3Service to persist for max of `--timeout_minutes` and `--persistent_timeout_minutes`.
- Add --project flag to GoogleCloudStorageService MakeBucket command.
- Fix virtual_machine.GetResourceMetadata() so that it does not try to gather
  metadata from a VM that has not been provisioned yet.
- TPU Pod doesn't support eval. Stop Evaluation in train phrase in MNIST benchmark.
- Global steps was set incorrectly in Inception3 benchmark.
- Add AWS T3 instances to list of non-placement group capable machine types.
- Refactor managed redis resource base class into managed memory store resource base class
- Remove flag tpu_zone because VM and TPU should be in the same zone.
- Refactoring managed_memorystore to add GetIp, GetPort and GetPassword class methods for managed_memorystore base class.
- Run individual stressors in stress-ng one by one.
- Upgrade gcp cloud redis to use prod gcloud.
- Upgrade glibc_benchmark's version of glibc to 2.29.
- Add number of disks for AWS i3.metal instance to configuration
- Fix bug in Azure disk letter assignment when attaching more than 24 disks.
- Incremental fixes to support Python3.
- Fix bug in Azure Windows VM names for long run URIs where the name could be
  longer than 15 characters.
- Update aws dynamodb_ycsb_benchmark to use aws credentials from the runner vm.
- Reboot immediately during call to ApplySysCtlPersient.
- Set lower tcp keepalive thresholds on netperf vms.
- Introduced NumCpusForBenchmark() which should be used instead of num_cpus for benchmark configuration.
- Use stat -c %z /proc/ instead of uptime -s to find a boot timestamp since it
  is more universal.
- Added support for regex_util.ExtractInt to extract an integer from a string.
- Updated Coremark to v1.01 and improved its error handling and output parsing.
- Added flag support to Coremark for choosing a parallelism method. Defaults to
  the existing mechanism of pthreads.
- Make a temporary copy on VM's disk for scp on SMB.
- Change the GCE Windows VM boot disk type to PD-STANDARD by default to better
  match the default for GCE Linux VMs.
- Fixed azure credentials package to avoid pushing the entire .azure directory.
- Update bigtable benchmark to make configurations configurable, and report them.
- RobustRemoteCommand now retries on ssh connections refused.
- Fixed a bug that was causing AWS capacity reservation creation to fail.
- GceNetworkSpec's zone is equal to the VM's zone
- Creates the bucket from PKB rather than from within the VM that PKB launches
  in TPU test.
- Sets TPU zone MLPerf benchmark.
- Compile Stress-ng version 0.05.23 rather than installing its package.
- Added `--gce_firewall_rules_clean_all` option to network resource: clean up
  all the firewall rules that depend on the PKB-created network.<|MERGE_RESOLUTION|>--- conflicted
+++ resolved
@@ -116,12 +116,9 @@
 - Added flag `--append_kernel_command_line`, which allows appending to the
   kernel command line when using Linux os types.
 - Added Spark SQL benchmark.
-<<<<<<< HEAD
-- Added helpmatchmd flag to dump markdown formatted help strings
-=======
 - Added aws_dynamodb_connectMax flag to vary the maximum number of connections
   to dynamodb.
->>>>>>> 24e348fd
+- Added helpmatchmd flag to dump markdown formatted help strings
 
 ### Enhancements:
 - Support for ProfitBricks API v4:
