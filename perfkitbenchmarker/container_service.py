# Copyright 2017 PerfKitBenchmarker Authors. All rights reserved.
#
# Licensed under the Apache License, Version 2.0 (the "License");
# you may not use this file except in compliance with the License.
# You may obtain a copy of the License at
#
#   http://www.apache.org/licenses/LICENSE-2.0
#
# Unless required by applicable law or agreed to in writing, software
# distributed under the License is distributed on an "AS IS" BASIS,
# WITHOUT WARRANTIES OR CONDITIONS OF ANY KIND, either express or implied.
# See the License for the specific language governing permissions and
# limitations under the License.

"""Contains classes related to managed container services.

For now this just consists of a base cluster class that other container
services will be derived from and a Kubernetes specific variant. This enables
users to run PKB VM based benchmarks on container providers (e.g. Kubernetes)
without pre-provisioning container clusters. In the future, this may be
expanded to support first-class container benchmarks.
"""

import collections
import itertools
import os
import time
from perfkitbenchmarker import context
from perfkitbenchmarker import custom_virtual_machine_spec
from perfkitbenchmarker import data
from perfkitbenchmarker import events
from perfkitbenchmarker import flags
from perfkitbenchmarker import kubernetes_helper
from perfkitbenchmarker import resource
from perfkitbenchmarker import sample
from perfkitbenchmarker import vm_util
from perfkitbenchmarker.configs import option_decoders
from perfkitbenchmarker.configs import spec
import requests
import yaml


KUBERNETES = 'Kubernetes'

FLAGS = flags.FLAGS

flags.DEFINE_string('kubeconfig', None,
                    'Path to kubeconfig to be used by kubectl. '
                    'If unspecified, it will be set to a file in this run\'s '
                    'temporary directory.')

flags.DEFINE_string('kubectl', 'kubectl',
                    'Path to kubectl tool')

flags.DEFINE_boolean('local_container_build', False,
                     'Force container images to be built locally rather than '
                     'just as a fallback if there is no remote image builder '
                     'associated with the registry.')

flags.DEFINE_boolean('static_container_image', True,
                     'Whether container images are static (i.e. are not '
                     'managed by PKB). If this is set, PKB will accept the '
                     'image as fully qualified (including repository) and will '
                     'not attempt to build it.')

flags.DEFINE_boolean('force_container_build', False,
                     'Whether to force PKB to build container images even '
                     'if they already exist in the registry.')

flags.DEFINE_string('container_cluster_cloud', None,
                    'Sets the cloud to use for the container cluster. '
                    'This will override both the value set in the config and '
                    'the value set using the generic "cloud" flag.')

flags.DEFINE_integer('container_cluster_num_vms', None,
                     'Number of nodes in the cluster. Defaults to '
                     'container_cluster.vm_count')

flags.DEFINE_string('container_cluster_type', KUBERNETES,
                    'The type of container cluster.')

flags.DEFINE_string('container_cluster_version', None,
                    'Optional version flag to pass to the cluster create '
                    'command. If not specified, the cloud-specific container '
                    'implementation will chose an appropriate default.')


##### DOCKER STUFF HERE

flags.DEFINE_string('docker_cli', 'docker',
                    'Path to docker')

#####



_K8S_FINISHED_PHASES = frozenset(['Succeeded', 'Failed'])
_K8S_INGRESS = """
apiVersion: extensions/v1beta1
kind: Ingress
metadata:
  name: {service_name}-ingress
spec:
  backend:
    serviceName: {service_name}
    servicePort: 8080
"""


class ContainerSpec(spec.BaseSpec):
  """Class containing options for creating containers."""

  @classmethod
  def _ApplyFlags(cls, config_values, flag_values):
    """Apply flag settings to the container spec."""
    super(ContainerSpec, cls)._ApplyFlags(config_values, flag_values)
    if flag_values['image'].present:
      config_values['image'] = flag_values.image
    if flag_values['static_container_image'].present:
      config_values['static_image'] = flag_values.static_container_image

  @classmethod
  def _GetOptionDecoderConstructions(cls):
    """Gets decoder classes and constructor args for each configurable option.

    Can be overridden by derived classes to add options or impose additional
    requirements on existing options.

    Returns:
      dict. Maps option name string to a (ConfigOptionDecoder class, dict) pair.
          The pair specifies a decoder class and its __init__() keyword
          arguments to construct in order to decode the named option.
    """
    result = super(ContainerSpec, cls)._GetOptionDecoderConstructions()
    result.update({
        'image': (option_decoders.StringDecoder, {}),
        'static_image': (option_decoders.BooleanDecoder, {'default': False}),
        'cpus': (option_decoders.FloatDecoder, {'default': 1.0}),
        'memory': (custom_virtual_machine_spec.MemoryDecoder, {}),
        'command': (_CommandDecoder, {}),
        'container_port': (option_decoders.IntDecoder, {'default': 8080}),
    })
    return result


class _CommandDecoder(option_decoders.ListDecoder):
  """Decodes the command/arg list for containers."""

  def __init__(self, **kwargs):
    super(_CommandDecoder, self).__init__(
        default=None, none_ok=True,
        item_decoder=option_decoders.StringDecoder(),
        **kwargs)


class BaseContainer(resource.BaseResource):
  """Class representing a single container."""

  def __init__(self, container_spec):
    super(BaseContainer, self).__init__()
    self.cpus = container_spec.cpus
    self.memory = container_spec.memory
    self.command = container_spec.command
    self.image = container_spec.image
    self.ip_address = None

  def WaitForExit(self, timeout=1200):
    """Waits until the container has finished running."""
    raise NotImplementedError()

  def GetLogs(self):
    """Returns the logs from the container."""
    raise NotImplementedError()


class BaseContainerService(resource.BaseResource):
  """Class representing a service backed by containers."""

  def __init__(self, container_spec):
    super(BaseContainerService, self).__init__()
    self.cpus = container_spec.cpus
    self.memory = container_spec.memory
    self.command = container_spec.command
    self.image = container_spec.image
    self.container_port = container_spec.container_port
    self.ip_address = None
    self.port = None
    self.host_header = None


class _ContainerImage(object):
  """Simple class for tracking container image names and source locations."""

  def __init__(self, name):
    self.name = name
    self.directory = os.path.dirname(
        data.ResourcePath(os.path.join('docker', self.name, 'Dockerfile')))


class ContainerRegistrySpec(spec.BaseSpec):
  """Spec containing options for creating a Container Registry."""

  def __init__(self, component_full_name, flag_values=None, **kwargs):
    super(ContainerRegistrySpec, self).__init__(
        component_full_name, flag_values=flag_values, **kwargs)
    registry_spec = getattr(self.spec, self.cloud, {})
    self.project = registry_spec.get('project')
    self.zone = registry_spec.get('zone')
    self.name = registry_spec.get('name')

  @classmethod
  def _ApplyFlags(cls, config_values, flag_values):
    """Apply flag values to the spec."""
    super(ContainerRegistrySpec, cls)._ApplyFlags(config_values, flag_values)
    if flag_values['cloud'].present or 'cloud' not in config_values:
      config_values['cloud'] = flag_values.cloud
    updated_spec = {}
    if flag_values['project'].present:
      updated_spec['project'] = flag_values.project
    if flag_values['zones'].present:
      updated_spec['zone'] = flag_values.zones[0]
    cloud = config_values['cloud']
    cloud_spec = config_values.get('spec', {}).get(cloud, {})
    cloud_spec.update(updated_spec)
    config_values['spec'] = {cloud: cloud_spec}

  @classmethod
  def _GetOptionDecoderConstructions(cls):
    """Gets decoder classes and constructor args for each configurable option.

    Can be overridden by derived classes to add options or impose additional
    requirements on existing options.

    Returns:
      dict. Maps option name string to a (ConfigOptionDecoder class, dict) pair.
          The pair specifies a decoder class and its __init__() keyword
          arguments to construct in order to decode the named option.
    """
    result = super(ContainerRegistrySpec, cls)._GetOptionDecoderConstructions()
    result.update({
        'cloud': (option_decoders.StringDecoder, {}),
        'spec': (option_decoders.PerCloudConfigDecoder, {'default': {}})
    })
    return result


def GetContainerRegistryClass(cloud):
  return resource.GetResourceClass(BaseContainerRegistry, CLOUD=cloud)


class BaseContainerRegistry(resource.BaseResource):
  """Base class for container image registries."""

  RESOURCE_TYPE = 'BaseContainerRegistry'

  def __init__(self, registry_spec):
    super(BaseContainerRegistry, self).__init__()
    benchmark_spec = context.GetThreadBenchmarkSpec()
    container_cluster = getattr(benchmark_spec, 'container_cluster', None)
    zone = getattr(container_cluster, 'zone', None)
    project = getattr(container_cluster, 'project', None)
    self.zone = registry_spec.zone or zone
    self.project = registry_spec.project or project
    self.name = registry_spec.name or 'pkb%s' % FLAGS.run_uri
    self.local_build_times = {}
    self.remote_build_times = {}
    self.metadata.update({
        'cloud': self.CLOUD
    })

  def _Create(self):
    """Creates the image registry."""
    pass

  def _Delete(self):
    """Deletes the image registry."""
    pass

  def GetSamples(self):
    """Returns image build related samples."""
    samples = []
    metadata = self.GetResourceMetadata()
    for image_name, build_time in self.local_build_times.items():
      metadata.update({
          'build_type': 'local',
          'image': image_name,
      })
      samples.append(sample.Sample(
          'Image Build Time', build_time, 'seconds', metadata))
    for image_name, build_time in self.remote_build_times.items():
      metadata.update({
          'build_type': 'remote',
          'image': image_name,
      })
      samples.append(sample.Sample(
          'Image Build Time', build_time, 'seconds', metadata))
    return samples

  def GetFullRegistryTag(self, image):
    """Returns the full name of the image for the registry.

    Args:
      image: The PKB name of the image (string).
    """
    raise NotImplementedError()

  def Push(self, image):
    """Push a locally built image to the repo.

    Args:
      image: Instance of _ContainerImage representing the image to push.
    """
    full_tag = self.GetFullRegistryTag(image.name)
    tag_cmd = ['docker', 'tag', image.name, full_tag]
    vm_util.IssueCommand(tag_cmd)
    push_cmd = ['docker', 'push', full_tag]
    vm_util.IssueCommand(push_cmd)

  def RemoteBuild(self, image):
    """Build the image remotely.

    Args:
      image: Instance of _ContainerImage representing the image to build.
    """
    raise NotImplementedError()

  def Login(self):
    """Log in to the registry (in order to push to it)."""
    raise NotImplementedError()

  def LocalBuild(self, image):
    """Build the image locally.

    Args:
      image: Instance of _ContainerImage representing the image to build.
    """
    build_cmd = [
        'docker', 'build', '--no-cache',
        '-t', image.name, image.directory
    ]
    vm_util.IssueCommand(build_cmd)

  def GetOrBuild(self, image):
    """Finds the image in the registry or builds it.

    Args:
      image: The PKB name for the image (string).

    Returns:
      The full image name (including the registry).
    """
    full_image = self.GetFullRegistryTag(image)
    if not FLAGS.force_container_build:
      inspect_cmd = ['docker', 'image', 'inspect', full_image]
      _, _, retcode = vm_util.IssueCommand(inspect_cmd, suppress_warning=True)
      if retcode == 0:
        return full_image
    self._Build(image)
    return full_image

  def _Build(self, image):
    """Builds the image and pushes it to the registry if necessary.

    Args:
      image: The PKB name for the image (string).
    """
    image = _ContainerImage(image)
    build_start = time.time()
    if not FLAGS.local_container_build:
      try:
        # Build the image remotely using an image building service.
        self.RemoteBuild(image)
        self.remote_build_times[image.name] = time.time() - build_start
      except NotImplementedError:
        pass

    # Build the image locally using docker.
    self.LocalBuild(image)
    self.local_build_times[image.name] = time.time() - build_start

    # Log in to the registry so we can push the image.
    self.Login()
    # Push the built image to the registry.
    self.Push(image)


@events.benchmark_start.connect
def _SetKubeConfig(unused_sender, benchmark_spec):
  """Sets the value for the kubeconfig flag if it's unspecified."""
  if not FLAGS.kubeconfig:
    FLAGS.kubeconfig = vm_util.PrependTempDir(
        'kubeconfig' + str(benchmark_spec.sequence_number))
    # Store the value for subsequent run stages.
    benchmark_spec.config.flags['kubeconfig'] = FLAGS.kubeconfig


def GetContainerClusterClass(cloud, cluster_type):
  return resource.GetResourceClass(BaseContainerCluster,
                                   CLOUD=cloud, CLUSTER_TYPE=cluster_type)


class BaseContainerCluster(resource.BaseResource):
  """A cluster that can be used to schedule containers."""

  RESOURCE_TYPE = 'BaseContainerCluster'
  REQUIRED_ATTRS = ['CLOUD', 'CLUSTER_TYPE']

  def __init__(self, cluster_spec):
    super(BaseContainerCluster, self).__init__()
    self.name = 'pkb-%s' % FLAGS.run_uri
    self.machine_type = cluster_spec.vm_spec.machine_type
    if self.machine_type is None:  # custom machine type
      self.cpus = cluster_spec.vm_spec.cpus
      self.memory = cluster_spec.vm_spec.memory
    else:
      self.cpus = None
      self.memory = None
    self.gpu_count = cluster_spec.vm_spec.gpu_count
    self.gpu_type = cluster_spec.vm_spec.gpu_type
    self.zone = cluster_spec.vm_spec.zone
    self.num_nodes = cluster_spec.vm_count
    self.enable_autoscaling = cluster_spec.enable_autoscaling
    self.min_nodes = cluster_spec.min_vm_count
    self.max_nodes = cluster_spec.max_vm_count
    self.containers = collections.defaultdict(list)
    self.services = {}

  def DeleteContainers(self):
    """Delete containers belonging to the cluster."""
    for container in itertools.chain(*self.containers.values()):
      container.Delete()

  def DeleteServices(self):
    """Delete services belonging to the cluster."""
    for service in self.services.values():
      service.Delete()

  def GetResourceMetadata(self):
    """Returns a dictionary of cluster metadata."""
    metadata = {
        'cloud': self.CLOUD,
        'cluster_type': self.CLUSTER_TYPE,
        'machine_type': self.machine_type,
        'zone': self.zone,
        'size': self.num_nodes,
    }
    if self.gpu_count:
      metadata.update({
          'gpu_type': self.gpu_type,
          'num_gpus': self.gpu_count,
      })
    return metadata

  def DeployContainer(self, name, container_spec):
    """Deploys Containers according to the ContainerSpec."""
    raise NotImplementedError()

  def DeployContainerService(self, name, container_spec, num_containers):
    """Deploys a ContainerSerivice according to the ContainerSpec."""
    raise NotImplementedError()

  def GetSamples(self):
    """Return samples with information about deployment times."""
    samples = []
    samples.append(sample.Sample(
        'Cluster Creation Time',
        self.resource_ready_time - self.create_start_time,
        'seconds'))
    for container in itertools.chain(*self.containers.values()):
      metadata = {'image': container.image.split('/')[-1]}
      if container.resource_ready_time and container.create_start_time:
        samples.append(sample.Sample(
            'Container Deployment Time',
            container.resource_ready_time - container.create_start_time,
            'seconds', metadata))
      if container.delete_end_time and container.delete_start_time:
        samples.append(sample.Sample(
            'Container Delete Time',
            container.delete_end_time - container.delete_start_time,
            'seconds', metadata))
    for service in self.services.values():
      metadata = {'image': service.image.split('/')[-1]}
      if service.resource_ready_time and service.create_start_time:
        samples.append(sample.Sample(
            'Service Deployment Time',
            service.resource_ready_time - service.create_start_time,
            'seconds', metadata))
      if service.delete_end_time and service.delete_start_time:
        samples.append(sample.Sample(
            'Service Delete Time',
            service.delete_end_time - service.delete_start_time,
            'seconds', metadata))

    return samples


class KubernetesContainer(BaseContainer):
  """A Kubernetes flavor of Container."""

  def __init__(self, container_spec, name):
    super(KubernetesContainer, self).__init__(container_spec)
    self.name = name

  def _Create(self):
    """Creates the container."""
    run_cmd = [
        FLAGS.kubectl, '--kubeconfig', FLAGS.kubeconfig,
        'run',
        self.name,
        '--image=%s' % self.image,
        '--restart=Never',
        '--limits=cpu=%sm,memory=%sMi' % (int(1000 * self.cpus), self.memory),
    ]
    if self.command:
      run_cmd.extend(['--command', '--'])
      run_cmd.extend(self.command)
    vm_util.IssueCommand(run_cmd)

  def _Delete(self):
    """Deletes the container."""
    pass

  def _IsReady(self):
    """Returns true if the container has stopped pending."""
    return self._GetPod()['status']['phase'] != 'Pending'

  def _GetPod(self):
    """Gets a representation of the POD and returns it."""
    stdout, _, _ = vm_util.IssueCommand([
        FLAGS.kubectl, '--kubeconfig', FLAGS.kubeconfig,
        'get', 'pod', self.name, '-o', 'yaml'])
    pod = yaml.load(stdout)
    if pod:
      self.ip_address = pod.get('status', {}).get('podIP', None)
    return pod

  def WaitForExit(self, timeout=None):
    """Waits until the container has finished running."""
    @vm_util.Retry(timeout=timeout)
    def _WaitForExit():
      phase = self._GetPod()['status']['phase']
      if phase not in _K8S_FINISHED_PHASES:
        raise Exception('POD phase (%s) not in finished phases.' % phase)
    _WaitForExit()

  def GetLogs(self):
    """Returns the logs from the container."""
    stdout, _, _ = vm_util.IssueCommand([
        FLAGS.kubectl, '--kubeconfig', FLAGS.kubeconfig, 'logs', self.name])
    return stdout


class KubernetesContainerService(BaseContainerService):
  """A Kubernetes flavor of Container Service."""

  def __init__(self, container_spec, name):
    super(KubernetesContainerService, self).__init__(container_spec)
    self.name = name
    self.port = 8080

  def _Create(self):
    run_cmd = [
        FLAGS.kubectl,
        'run',
        self.name,
        '--image=%s' % self.image,
        '--limits=cpu=%sm,memory=%sMi' % (int(1000 * self.cpus), self.memory),
        '--port', str(self.port)
    ]
    if self.command:
      run_cmd.extend(['--command', '--'])
      run_cmd.extend(self.command)
    vm_util.IssueCommand(run_cmd)

    expose_cmd = [
        FLAGS.kubectl,
        '--kubeconfig', FLAGS.kubeconfig,
        'expose', 'deployment', self.name,
        '--type', 'NodePort',
        '--target-port', str(self.port)
    ]
    vm_util.IssueCommand(expose_cmd)
    with vm_util.NamedTemporaryFile() as tf:
      tf.write(_K8S_INGRESS.format(service_name=self.name))
      tf.close()
      kubernetes_helper.CreateFromFile(tf.name)

  def _GetIpAddress(self):
    """Attempts to set the Service's ip address."""
    ingress_name = '%s-ingress' % self.name
    get_cmd = [
        FLAGS.kubectl, '--kubeconfig', FLAGS.kubeconfig,
        'get', 'ing', ingress_name,
        '-o', 'jsonpath="{.status.loadBalancer.ingress[*][\'ip\']}"'
    ]
    stdout, _, _ = vm_util.IssueCommand(get_cmd)
    ip_address = yaml.load(stdout)
    if ip_address:
      self.ip_address = ip_address

  def _IsReady(self):
    """Returns True if the Service is ready."""
    if self.ip_address is None:
      self._GetIpAddress()
    if self.ip_address is not None:
      url = 'http://%s' % (self.ip_address)
      r = requests.get(url)
      if r.status_code == 200:
        return True
    return False

  def _Delete(self):
    """Deletes the service."""
    with vm_util.NamedTemporaryFile() as tf:
      tf.write(_K8S_INGRESS.format(service_name=self.name))
      tf.close()
      kubernetes_helper.DeleteFromFile(tf.name)

    delete_cmd = [
        FLAGS.kubectl,
        '--kubeconfig', FLAGS.kubeconfig,
        'delete', 'deployment',
        self.name
    ]
    vm_util.IssueCommand(delete_cmd)


class KubernetesCluster(BaseContainerCluster):
  """A Kubernetes flavor of Container Cluster."""

  CLUSTER_TYPE = KUBERNETES

  def DeployContainer(self, base_name, container_spec):
    """Deploys Containers according to the ContainerSpec."""
    name = base_name + str(len(self.containers[base_name]))
    container = KubernetesContainer(container_spec, name)
    self.containers[base_name].append(container)
    container.Create()

  def DeployContainerService(self, name, container_spec):
    """Deploys a ContainerSerivice according to the ContainerSpec."""
    service = KubernetesContainerService(container_spec, name)
<<<<<<< HEAD
    self.containers[name] = service
    service.Create()



#DOCKER STUFF HERE

class DockerContainer(BaseContainer):
  """A Docker Container."""

  def __init__(self, container_spec, name):
    super(DockerContainer, self).__init__(container_spec)
    self.name = name

  def _Create(self):
    """Creates the container."""

    logging.info('Creating Docker Container')
    with open(self.ssh_public_key) as f:
      public_key = f.read().rstrip('\n')

    #logging.info(self.ssh_public_key)
    #logging.info(public_key)
    #docker_command = "docker run -d dphanekham/ssh_server"

    ##Try to build container here
    ##create container object
    ##build local
    #containerImage = container_service._ContainerImage("ubuntu_simple")

    #TODO, replace this with removeIfExists type of command
    #self._Delete()
    
    buildImage = False

    if buildImage == True:
      directory = os.path.dirname(
        data.ResourcePath(os.path.join('docker', "ubuntu_ssh", 'Dockerfile')))

      self.image_name = "ubuntu_ssh"

      build_cmd = [
          'docker', 'build', '--no-cache',
          '-t', self.image_name, directory
      ]

      vm_util.IssueCommand(build_cmd)

    #TODO check if container built correctly

    create_command = self._FormatCreateCommand()

    container_info, _, _ = vm_util.IssueCommand(create_command)

    self.container_id = container_info.encode("ascii")
    logging.info("Container with Disk ID: %s", self.container_id)



  def _FormatCreateCommand(self):
  #TODO check if container built correctly
    logging.info("Number of scratch Disks: " + str(len(self.scratch_disks)))

    logging.info("creating docker container with disk")

    create_command = ['docker', 'run', '-d', '--name', self.name]

    for vol in self.scratch_disks:
      vol_string = vol.volume_name + ":/scratch" + str(vol.disk_num)
      create_command.append('-v')
      create_command.append(vol_string)

    create_command.append('ubuntu_ssh:test')
    create_command.append('/usr/sbin/sshd')
    create_command.append('-D')

    logging.info("CREATE COMMAND:")
    logging.info(create_command)

    return create_command

  def _Kill(self):
    """Stops container via Docker kill. Does not completely remove container"""
    delete_command = ['docker', 'kill', self.name]
    output = vm_util.IssueCommand(delete_command)
    logging.info(output[STDOUT].rstrip())


  def _Delete(self):
    """Removes an already stopped container"""
    remove_command = ['docker', 'rm', self.name]
    output = vm_util.IssueCommand(remove_command)
    logging.info(output[STDOUT].rstrip())

  def _IsReady(self):
    """Returns true if the container has stopped pending."""
    return self._GetPod()['status']['phase'] != 'Pending'

  # def _GetPod(self):
  #   """Gets a representation of the POD and returns it."""
  #   stdout, _, _ = vm_util.IssueCommand([
  #       FLAGS.kubectl, '--kubeconfig', FLAGS.kubeconfig,
  #       'get', 'pod', self.name, '-o', 'yaml'])
  #   pod = yaml.load(stdout)
  #   if pod:
  #     self.ip_address = pod.get('status', {}).get('podIP', None)
  #   return pod

  def WaitForExit(self, timeout=None):
    """Waits until the container has finished running."""
    @vm_util.Retry(timeout=timeout)
    def _WaitForExit():
      info, returnCode = self._GetContainerInfo()

      logging.info("Checking if Docker Container is Exited")
      if len(info) > 0 and returnCode == 0:
        status = info[0]['State']['Running']

        if status == "True" or status == True:
          logging.info("Docker Container %s is up and running.", self.name)
          raise Exception('Docker Container still running')

    _WaitForExit()

  def _GetContainerInfo(self):
    """
    Gets Container information from Docker Inspect. Returns the information, 
    if there is any and a return code. 0  
    """
    logging.info("Fetching Container Information")
    inspect_cmd = ['docker', 'inspect', self.name]
    info, _, returnCode = vm_util.IssueCommand(inspect_cmd, suppress_warning=True)

    info = json.loads(info)

    return info, returnCode

  def _Exists(self):
    """
    Checks if Container has successful been created an is running
    """
    
    info, returnCode = self._GetContainerInfo()

    logging.info("Checking if Docker Container Exists")
    if len(info) > 0 and returnCode == 0:
      status = info[0]['State']['Running']

      if status == "True" or status == True:
        logging.info("Docker Container %s is up and running.", self.name)
        return True

    return False

  def GetLogs(self):
    """Returns the logs from the container."""
    stdout, _, _ = vm_util.IssueCommand([
        FLAGS.kubectl, '--kubeconfig', FLAGS.kubeconfig, 'logs', self.name])
    return stdout
=======
    self.services[name] = service
    service.Create()
>>>>>>> da117a27
<|MERGE_RESOLUTION|>--- conflicted
+++ resolved
@@ -640,8 +640,7 @@
   def DeployContainerService(self, name, container_spec):
     """Deploys a ContainerSerivice according to the ContainerSpec."""
     service = KubernetesContainerService(container_spec, name)
-<<<<<<< HEAD
-    self.containers[name] = service
+    self.services[name] = service
     service.Create()
 
 
@@ -799,8 +798,4 @@
     """Returns the logs from the container."""
     stdout, _, _ = vm_util.IssueCommand([
         FLAGS.kubectl, '--kubeconfig', FLAGS.kubeconfig, 'logs', self.name])
-    return stdout
-=======
-    self.services[name] = service
-    service.Create()
->>>>>>> da117a27
+    return stdout