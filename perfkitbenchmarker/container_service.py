--- conflicted
+++ resolved
@@ -646,8 +646,7 @@
   def DeployContainerService(self, name, container_spec):
     """Deploys a ContainerSerivice according to the ContainerSpec."""
     service = KubernetesContainerService(container_spec, name)
-<<<<<<< HEAD
-    self.containers[name] = service
+    self.services[name] = service
     service.Create()
 
 
@@ -711,8 +710,4 @@
     """Returns the logs from the container."""
     stdout, _, _ = vm_util.IssueCommand([
         FLAGS.kubectl, '--kubeconfig', FLAGS.kubeconfig, 'logs', self.name])
-    return stdout
-=======
-    self.services[name] = service
-    service.Create()
->>>>>>> aee5034d
+    return stdout