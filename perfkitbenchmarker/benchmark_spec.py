# Copyright 2017 PerfKitBenchmarker Authors. All rights reserved.
#
# Licensed under the Apache License, Version 2.0 (the "License");
# you may not use this file except in compliance with the License.
# You may obtain a copy of the License at
#
#   http://www.apache.org/licenses/LICENSE-2.0
#
# Unless required by applicable law or agreed to in writing, software
# distributed under the License is distributed on an "AS IS" BASIS,
# WITHOUT WARRANTIES OR CONDITIONS OF ANY KIND, either express or implied.
# See the License for the specific language governing permissions and
# limitations under the License.
from perfkitbenchmarker.vpn_service import VPNService
"""Container for all data required for a benchmark to run."""

import contextlib
import copy
import copy_reg
import datetime
import importlib
import logging
import os
import pickle
import thread
import threading
import uuid

from perfkitbenchmarker import benchmark_status
from perfkitbenchmarker import cloud_redis
from perfkitbenchmarker import cloud_tpu
from perfkitbenchmarker import container_service
from perfkitbenchmarker import context
from perfkitbenchmarker import disk
from perfkitbenchmarker import dpb_service
from perfkitbenchmarker import edw_service
from perfkitbenchmarker import errors
from perfkitbenchmarker import flags
from perfkitbenchmarker import managed_relational_db
from perfkitbenchmarker import nfs_service
from perfkitbenchmarker import os_types
from perfkitbenchmarker import provider_info
from perfkitbenchmarker import providers
from perfkitbenchmarker import spark_service
from perfkitbenchmarker import stages
from perfkitbenchmarker import static_virtual_machine as static_vm
from perfkitbenchmarker import virtual_machine
from perfkitbenchmarker import vm_util


def PickleLock(lock):
  return UnPickleLock, (lock.locked(),)


def UnPickleLock(locked, *args):
  lock = threading.Lock()
  if locked:
    if not lock.acquire(False):
      raise pickle.UnpicklingError('Cannot acquire lock')
  return lock


copy_reg.pickle(thread.LockType, PickleLock)

SUPPORTED = 'strict'
NOT_EXCLUDED = 'permissive'
SKIP_CHECK = 'none'

FLAGS = flags.FLAGS

flags.DEFINE_enum('cloud', providers.GCP, providers.VALID_CLOUDS,
                  'Name of the cloud to use.')
flags.DEFINE_string('scratch_dir', None,
                    'Base name for all scratch disk directories in the VM. '
                    'Upon creation, these directories will have numbers '
                    'appended to them (for example /scratch0, /scratch1, etc).')
flags.DEFINE_string('startup_script', None,
                    'Script to run right after vm boot.')
flags.DEFINE_string('postrun_script', None,
                    'Script to run right after run stage.')
# pyformat: disable
flags.DEFINE_enum('benchmark_compatibility_checking', SUPPORTED,
                  [SUPPORTED, NOT_EXCLUDED, SKIP_CHECK],
                  'Method used to check compatibility between the benchmark '
                  ' and the cloud.  ' + SUPPORTED + ' runs the benchmark only'
                  ' if the cloud provider has declared it supported. ' +
                  NOT_EXCLUDED + ' runs the benchmark unless it has been'
                  ' declared not supported by the cloud provider. ' + SKIP_CHECK
                  + ' does not do the compatibility'
                  ' check.')
# pyformat: enable


class BenchmarkSpec(object):
  """Contains the various data required to make a benchmark run."""

  total_benchmarks = 0

  def __init__(self, benchmark_module, benchmark_config, benchmark_uid):
    """Initialize a BenchmarkSpec object.

    Args:
      benchmark_module: The benchmark module object.
      benchmark_config: BenchmarkConfigSpec. The configuration for the
          benchmark.
      benchmark_uid: An identifier unique to this run of the benchmark even
          if the same benchmark is run multiple times with different configs.
    """
    self.config = benchmark_config
    self.name = benchmark_module.BENCHMARK_NAME
    self.uid = benchmark_uid
    self.status = benchmark_status.SKIPPED
    self.failed_substatus = None
    self.status_detail = None
    BenchmarkSpec.total_benchmarks += 1
    self.sequence_number = BenchmarkSpec.total_benchmarks
    self.vms = []
    self.networks = {}
    self.firewalls = {}
    self.networks_lock = threading.Lock()
    self.firewalls_lock = threading.Lock()
    self.vm_groups = {}
    self.container_specs = benchmark_config.container_specs
    self.container_registry = None
    self.deleted = False
    self.uuid = '%s-%s' % (FLAGS.run_uri, uuid.uuid4())
    self.always_call_cleanup = False
    self.spark_service = None
    self.dpb_service = None
    self.container_cluster = None
    self.managed_relational_db = None
    self.cloud_tpu = None
    self.edw_service = None
    self.cloud_redis = None
<<<<<<< HEAD

=======
    self.nfs_service = None
    self.app_groups = {}
>>>>>>> da117a27
    self._zone_index = 0

    self.vpn_service = None
    self.vpns = {}  # dict of vpn's
    self.vpngws = {}  # dict of vpn gw's
    self.vpngws_lock = threading.Lock()
    self.vpns_lock = threading.Lock()

    # Modules can't be pickled, but functions can, so we store the functions
    # necessary to run the benchmark.
    self.BenchmarkPrepare = benchmark_module.Prepare
    self.BenchmarkRun = benchmark_module.Run
    self.BenchmarkCleanup = benchmark_module.Cleanup

    # Set the current thread's BenchmarkSpec object to this one.
    context.SetThreadBenchmarkSpec(self)

  def __repr__(self):
    return '%s(%r)' % (self.__class__, self.__dict__)

  def __str__(self):
    return(
        'Benchmark name: {0}\nFlags: {1}'
        .format(self.name, self.config.flags))

  @contextlib.contextmanager
  def RedirectGlobalFlags(self):
    """Redirects flag reads and writes to the benchmark-specific flags object.

    Within the enclosed code block, reads and writes to the flags.FLAGS object
    are redirected to a copy that has been merged with config-provided flag
    overrides specific to this benchmark run.
    """
    with self.config.RedirectFlags(FLAGS):
      yield

  def ConstructContainerCluster(self):
    """Create the container cluster."""
    if self.config.container_cluster is None:
      return
    cloud = self.config.container_cluster.cloud
    cluster_type = self.config.container_cluster.type
    providers.LoadProvider(cloud)
    container_cluster_class = container_service.GetContainerClusterClass(
        cloud, cluster_type)
    self.container_cluster = container_cluster_class(
        self.config.container_cluster)

  def ConstructContainerRegistry(self):
    """Create the container registry."""
    if self.config.container_registry is None:
      return
    cloud = self.config.container_registry.cloud
    providers.LoadProvider(cloud)
    container_registry_class = container_service.GetContainerRegistryClass(
        cloud)
    self.container_registry = container_registry_class(
        self.config.container_registry)

  def ConstructDpbService(self):
    """Create the dpb_service object and create groups for its vms."""
    if self.config.dpb_service is None:
      return
    providers.LoadProvider(self.config.dpb_service.worker_group.cloud)
    dpb_service_class = dpb_service.GetDpbServiceClass(
        self.config.dpb_service.service_type)
    self.dpb_service = dpb_service_class(self.config.dpb_service)

  def ConstructManagedRelationalDb(self):
    """Create the managed relational db and create groups for its vms."""
    if self.config.managed_relational_db is None:
      return
    cloud = self.config.managed_relational_db.cloud
    providers.LoadProvider(cloud)
    managed_relational_db_class = (
        managed_relational_db.GetManagedRelationalDbClass(cloud))
    self.managed_relational_db = managed_relational_db_class(
        self.config.managed_relational_db)

  def ConstructCloudTpu(self):
    """Constructs the BenchmarkSpec's cloud TPU objects."""
    if self.config.cloud_tpu is None:
      return
    cloud = self.config.cloud_tpu.cloud
    providers.LoadProvider(cloud)
    cloud_tpu_class = cloud_tpu.GetCloudTpuClass(cloud)
    self.cloud_tpu = cloud_tpu_class(self.config.cloud_tpu)

  def ConstructEdwService(self):
    """Create the edw_service object."""
    if self.config.edw_service is None:
      return
    # Load necessary modules from the provider to account for dependencies
    providers.LoadProvider(
        edw_service.TYPE_2_PROVIDER.get(self.config.edw_service.type))
    # Load the module for the edw service based on type
    edw_service_module = importlib.import_module(edw_service.TYPE_2_MODULE.get(
        self.config.edw_service.type))
    edw_service_class = getattr(edw_service_module,
                                self.config.edw_service.type[0].upper() +
                                self.config.edw_service.type[1:])
    # Check if a new instance needs to be created or restored from snapshot
    self.edw_service = edw_service_class(self.config.edw_service)

  def ConstructCloudRedis(self):
    """Create the cloud_redis object."""
    if self.config.cloud_redis is None:
      return
    cloud = self.config.cloud_redis.cloud
    providers.LoadProvider(cloud)
    cloud_redis_class = cloud_redis.GetCloudRedisClass(cloud)
    self.cloud_redis = cloud_redis_class(self.config.cloud_redis)

  def ConstructNfsService(self):
    """Construct the NFS service object.

    Creates an NFS Service only if an NFS disk is found in the disk_specs.
    """
    if self.nfs_service:
      logging.info('NFS service already created: %s', self.nfs_service)
      return
    for group_spec in self.config.vm_groups.values():
      if not group_spec.disk_spec:
        continue
      disk_spec = group_spec.disk_spec
      if disk_spec.disk_type != disk.NFS:
        continue
      cloud = group_spec.cloud
      providers.LoadProvider(cloud)
      nfs_class = nfs_service.GetNfsServiceClass(cloud)
      self.nfs_service = nfs_class(disk_spec, group_spec.vm_spec.zone)
      logging.info('NFS service %s', self.nfs_service)
      break

  def ConstructVirtualMachineGroup(self, group_name, group_spec):
    """Construct the virtual machine(s) needed for a group."""
    vms = []

    vm_count = group_spec.vm_count
    disk_count = group_spec.disk_count

    # First create the Static VM objects.
    if group_spec.static_vms:
      specs = [
          spec for spec in group_spec.static_vms
          if (FLAGS.static_vm_tags is None or spec.tag in FLAGS.static_vm_tags)
      ][:vm_count]
      for vm_spec in specs:
        static_vm_class = static_vm.GetStaticVmClass(vm_spec.os_type)
        vms.append(static_vm_class(vm_spec))

    os_type = group_spec.os_type
    cloud = group_spec.cloud

    # This throws an exception if the benchmark is not
    # supported.
    self._CheckBenchmarkSupport(cloud)

    # Then create the remaining VM objects using VM and disk specs.

    if group_spec.disk_spec:
      disk_spec = group_spec.disk_spec
      # disk_spec.disk_type may contain legacy values that were
      # copied from FLAGS.scratch_disk_type into
      # FLAGS.data_disk_type at the beginning of the run. We
      # translate them here, rather than earlier, because here is
      # where we know what cloud we're using and therefore we're
      # able to pick the right translation table.
      disk_spec.disk_type = disk.WarnAndTranslateDiskTypes(
          disk_spec.disk_type, cloud)
    else:
      disk_spec = None

    for _ in xrange(vm_count - len(vms)):
      # Assign a zone to each VM sequentially from the --zones flag.
      if FLAGS.zones or FLAGS.extra_zones:
        zone_list = FLAGS.zones + FLAGS.extra_zones
        group_spec.vm_spec.zone = zone_list[self._zone_index]
        self._zone_index = (self._zone_index + 1
                            if self._zone_index < len(zone_list) - 1 else 0)
      elif group_spec.zone:  # apply zone to all vms in vm_group
        group_spec.vm_spec.zone = group_spec.zone
      if group_spec.cidr:  # apply cidr range to all vms in vm_group
        group_spec.vm_spec.cidr = group_spec.cidr
      vm = self._CreateVirtualMachine(group_spec.vm_spec, os_type, cloud)
      if disk_spec and not vm.is_static:
        if disk_spec.disk_type == disk.LOCAL and disk_count is None:
          disk_count = vm.max_local_disks
        vm.disk_specs = [copy.copy(disk_spec) for _ in xrange(disk_count)]
        # In the event that we need to create multiple disks from the same
        # DiskSpec, we need to ensure that they have different mount points.
        if (disk_count > 1 and disk_spec.mount_point):
          for i, spec in enumerate(vm.disk_specs):
            spec.mount_point += str(i)
      vms.append(vm)

    return vms

  def _CheckBenchmarkSupport(self, cloud):
    """Throw an exception if the benchmark isn't supported."""

    if FLAGS.benchmark_compatibility_checking == SKIP_CHECK:
      return

    provider_info_class = provider_info.GetProviderInfoClass(cloud)
    benchmark_ok = provider_info_class.IsBenchmarkSupported(self.name)
    if FLAGS.benchmark_compatibility_checking == NOT_EXCLUDED:
      if benchmark_ok is None:
        benchmark_ok = True

    if not benchmark_ok:
      raise ValueError('Provider {0} does not support {1}.  Use '
                       '--benchmark_compatibility_checking=none '
                       'to override this check.'.format(
                           provider_info_class.CLOUD, self.name))

  def _ConstructJujuController(self, group_spec):
    """Construct a VirtualMachine object for a Juju controller."""
    juju_spec = copy.copy(group_spec)
    juju_spec.vm_count = 1
    jujuvms = self.ConstructVirtualMachineGroup('juju', juju_spec)
    if len(jujuvms):
      jujuvm = jujuvms.pop()
      jujuvm.is_controller = True
      return jujuvm
    return None

  def ConstructVirtualMachines(self):
    """Constructs the BenchmarkSpec's VirtualMachine objects."""
    vm_group_specs = self.config.vm_groups

    clouds = {}
    for group_name, group_spec in sorted(vm_group_specs.iteritems()):
      vms = self.ConstructVirtualMachineGroup(group_name, group_spec)
      if group_spec.os_type == os_types.JUJU:
        # The Juju VM needs to be created first, so that subsequent units can
        # be properly added under its control.
        if group_spec.cloud in clouds:
          jujuvm = clouds[group_spec.cloud]
        else:
          jujuvm = self._ConstructJujuController(group_spec)
          clouds[group_spec.cloud] = jujuvm

        for vm in vms:
          vm.controller = clouds[group_spec.cloud]
          vm.vm_group = group_name

        jujuvm.units.extend(vms)
        if jujuvm and jujuvm not in self.vms:
          self.vms.extend([jujuvm])
          self.vm_groups['%s_juju_controller' % group_spec.cloud] = [jujuvm]

      self.vm_groups[group_name] = vms
      self.vms.extend(vms)
    # If we have a spark service, it needs to access the master_group and
    # the worker group.
    if (self.config.spark_service and
        self.config.spark_service.service_type == spark_service.PKB_MANAGED):
      for group_name in 'master_group', 'worker_group':
        self.spark_service.vms[group_name] = self.vm_groups[group_name]

  def ConstructSparkService(self):
    """Create the spark_service object and create groups for its vms."""
    if self.config.spark_service is None:
      return

    spark_spec = self.config.spark_service
    # Worker group is required, master group is optional
    cloud = spark_spec.worker_group.cloud
    if spark_spec.master_group:
      cloud = spark_spec.master_group.cloud
    providers.LoadProvider(cloud)
    service_type = spark_spec.service_type
    spark_service_class = spark_service.GetSparkServiceClass(
        cloud, service_type)
    self.spark_service = spark_service_class(spark_spec)
    # If this is Pkb managed, the benchmark spec needs to adopt vms.
    if service_type == spark_service.PKB_MANAGED:
      for name, spec in [('master_group', spark_spec.master_group),
                         ('worker_group', spark_spec.worker_group)]:
        if name in self.config.vm_groups:
          raise Exception('Cannot have a vm group {0} with a {1} spark '
                          'service'.format(name, spark_service.PKB_MANAGED))
        self.config.vm_groups[name] = spec

  def ConstructVPNService(self):
    """Create the VPNService object."""
    if self.config.vpn_service is None:
      return
    self.vpn_service_spec = self.config.vpn_service
    self.vpn_service = VPNService(self)

  def Prepare(self):
    targets = [(vm.PrepareBackgroundWorkload, (), {}) for vm in self.vms]
    vm_util.RunParallelThreads(targets, len(targets))

  def Provision(self):
    """Prepares the VMs and networks necessary for the benchmark to run."""
    # Sort networks into a guaranteed order of creation based on dict key.
    # There is a finite limit on the number of threads that are created to
    # provision networks. Until support is added to provision resources in an
    # order based on dependencies, this key ordering can be used to avoid
    # deadlock by placing dependent networks later and their dependencies
    # earlier. As an example, AWS stores both per-region and per-zone objects
    # in this dict, and each per-zone object depends on a corresponding
    # per-region object, so the per-region objects are given keys that come
    # first when sorted.
    networks = [self.networks[key] for key in sorted(self.networks.iterkeys())]
    vm_util.RunThreaded(lambda net: net.Create(), networks)

    if self.container_registry:
      self.container_registry.Create()
      for container_spec in self.container_specs.itervalues():
        if container_spec.static_image:
          continue
        container_spec.image = self.container_registry.GetOrBuild(
            container_spec.image)

    if self.container_cluster:
      self.container_cluster.Create()

    # do after network setup but before VM created
    if self.nfs_service:
      self.nfs_service.Create()

    if self.vms:
      vm_util.RunThreaded(self.PrepareVm, self.vms)
      sshable_vms = [vm for vm in self.vms if vm.OS_TYPE != os_types.WINDOWS]
      sshable_vm_groups = {}
      for group_name, group_vms in self.vm_groups.iteritems():
        sshable_vm_groups[group_name] = [
            vm for vm in group_vms if vm.OS_TYPE != os_types.WINDOWS
        ]
      vm_util.GenerateSSHConfig(sshable_vms, sshable_vm_groups)
    if self.spark_service:
      self.spark_service.Create()
    if self.dpb_service:
      self.dpb_service.Create()
    if self.managed_relational_db:
      self.managed_relational_db.client_vm = self.vms[0]
      self.managed_relational_db.Create()
    if self.cloud_tpu:
      self.cloud_tpu.Create()
    if self.edw_service:
      if not self.edw_service.user_managed:
        # The benchmark creates the Redshift cluster's subnet group in the
        # already provisioned virtual private cloud (vpc).
        for network in networks:
          if network.__class__.__name__ == 'AwsNetwork':
            self.config.edw_service.subnet_id = network.subnet.id
      self.edw_service.Create()
    if self.cloud_redis:
      self.config.cloud_redis.client_vm = self.vms[0]
      self.cloud_redis.Create()
    if self.vpn_service:
      self.vpn_service.Create()

  def Delete(self):
    if self.deleted:
      return

    if self.container_registry:
      self.container_registry.Delete()
    if self.spark_service:
      self.spark_service.Delete()
    if self.dpb_service:
      self.dpb_service.Delete()
    if self.managed_relational_db:
      self.managed_relational_db.Delete()
    if self.cloud_tpu:
      self.cloud_tpu.Delete()
    if self.edw_service:
      self.edw_service.Delete()
    if self.nfs_service:
      self.nfs_service.Delete()

    if self.vms:
      try:
        vm_util.RunThreaded(self.DeleteVm, self.vms)
      except Exception:
        logging.exception('Got an exception deleting VMs. '
                          'Attempting to continue tearing down.')

    for firewall in self.firewalls.itervalues():
      try:
        firewall.DisallowAllPorts()
      except Exception:
        logging.exception('Got an exception disabling firewalls. '
                          'Attempting to continue tearing down.')

    if self.container_cluster:
      self.container_cluster.DeleteServices()
      self.container_cluster.DeleteContainers()
      self.container_cluster.Delete()

    for net in self.networks.itervalues():
      try:
        net.Delete()
      except Exception:
        logging.exception('Got an exception deleting networks. '
                          'Attempting to continue tearing down.')

    if self.vpn_service:
      self.vpn_service.Delete()

    self.deleted = True

  def GetSamples(self):
    """Returns samples created from benchmark resources."""
    samples = []
    if self.container_cluster:
      samples.extend(self.container_cluster.GetSamples())
    if self.container_registry:
      samples.extend(self.container_registry.GetSamples())
    return samples

  def StartBackgroundWorkload(self):
    targets = [(vm.StartBackgroundWorkload, (), {}) for vm in self.vms]
    vm_util.RunParallelThreads(targets, len(targets))

  def StopBackgroundWorkload(self):
    targets = [(vm.StopBackgroundWorkload, (), {}) for vm in self.vms]
    vm_util.RunParallelThreads(targets, len(targets))

  def GetResourceTags(self, timeout_minutes=None):
    """Gets a list of tags to be used to tag resources."""
    now_utc = datetime.datetime.utcnow()

    if not timeout_minutes:
      timeout_minutes = FLAGS.timeout_minutes

    timeout_utc = (
        now_utc +
        datetime.timedelta(minutes=timeout_minutes))

    time_format = '%Y-%m-%d %H:%M:%S'

    tags = {
        'timeout_utc': timeout_utc.strftime(time_format),
        'create_time_utc': now_utc.strftime(time_format),
        'benchmark': self.name,
        'perfkit_uuid': self.uuid,
        'owner': FLAGS.owner
    }

    return tags

  def _CreateVirtualMachine(self, vm_spec, os_type, cloud):
    """Create a vm in zone.

    Args:
      vm_spec: A virtual_machine.BaseVmSpec object.
      os_type: The type of operating system for the VM. See the flag of the
          same name for more information.
      cloud: The cloud for the VM. See the flag of the same name for more
          information.
    Returns:
      A virtual_machine.BaseVirtualMachine object.
    """
    vm = static_vm.StaticVirtualMachine.GetStaticVirtualMachine()
    if vm:
      return vm

    vm_class = virtual_machine.GetVmClass(cloud, os_type)
    if vm_class is None:
      raise errors.Error(
          'VMs of type %s" are not currently supported on cloud "%s".' %
          (os_type, cloud))

    return vm_class(vm_spec)

  def PrepareVm(self, vm):
    """Creates a single VM and prepares a scratch disk if required.

    Args:
        vm: The BaseVirtualMachine object representing the VM.
    """
    vm_metadata = {
        'benchmark': self.name,
        'perfkit_uuid': self.uuid,
        'benchmark_uid': self.uid,
        'create_time_utc':
        datetime.datetime.utcnow().strftime('%Y-%m-%d %H:%M:%S'),
        'owner': FLAGS.owner
    }
    for item in FLAGS.vm_metadata:
      if ':' not in item:
        raise Exception('"%s" not in expected key:value format' % item)
      key, value = item.split(':', 1)
      vm_metadata[key] = value

    vm.Create()

    logging.info('VM: %s', vm.ip_address)
    logging.info('Waiting for boot completion.')
    vm.AllowRemoteAccessPorts()
    vm.WaitForBootCompletion()
    vm.AddMetadata(**vm_metadata)
    vm.OnStartup()
    if any((spec.disk_type == disk.LOCAL for spec in vm.disk_specs)):
      vm.SetupLocalDisks()
    for disk_spec in vm.disk_specs:
      if disk_spec.disk_type == disk.RAM:
        vm.CreateRamDisk(disk_spec)
      else:
        vm.CreateScratchDisk(disk_spec)

    # This must come after Scratch Disk creation to support the
    # Containerized VM case
    vm.PrepareVMEnvironment()

  def DeleteVm(self, vm):
    """Deletes a single vm and scratch disk if required.

    Args:
        vm: The BaseVirtualMachine object representing the VM.
    """
    if vm.is_static and vm.install_packages:
      vm.PackageCleanup()
    vm.Delete()
    vm.DeleteScratchDisks()

  @staticmethod
  def _GetPickleFilename(uid):
    """Returns the filename for the pickled BenchmarkSpec."""
    return os.path.join(vm_util.GetTempDir(), uid)

  def Pickle(self):
    """Pickles the spec so that it can be unpickled on a subsequent run."""
    with open(self._GetPickleFilename(self.uid), 'wb') as pickle_file:
      pickle.dump(self, pickle_file, 2)

  @classmethod
  def GetBenchmarkSpec(cls, benchmark_module, config, uid):
    """Unpickles or creates a BenchmarkSpec and returns it.

    Args:
      benchmark_module: The benchmark module object.
      config: BenchmarkConfigSpec. The configuration for the benchmark.
      uid: An identifier unique to this run of the benchmark even if the same
          benchmark is run multiple times with different configs.

    Returns:
      A BenchmarkSpec object.
    """
    if stages.PROVISION in FLAGS.run_stage:
      return cls(benchmark_module, config, uid)

    try:
      with open(cls._GetPickleFilename(uid), 'rb') as pickle_file:
        spec = pickle.load(pickle_file)
    except Exception as e:  # pylint: disable=broad-except
      logging.error('Unable to unpickle spec file for benchmark %s.',
                    benchmark_module.BENCHMARK_NAME)
      raise e
    # Always let the spec be deleted after being unpickled so that
    # it's possible to run cleanup even if cleanup has already run.
    spec.deleted = False
    spec.status = benchmark_status.SKIPPED
    context.SetThreadBenchmarkSpec(spec)
    return spec<|MERGE_RESOLUTION|>--- conflicted
+++ resolved
@@ -132,12 +132,8 @@
     self.cloud_tpu = None
     self.edw_service = None
     self.cloud_redis = None
-<<<<<<< HEAD
-
-=======
     self.nfs_service = None
     self.app_groups = {}
->>>>>>> da117a27
     self._zone_index = 0
 
     self.vpn_service = None
