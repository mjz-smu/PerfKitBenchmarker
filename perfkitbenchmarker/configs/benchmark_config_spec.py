# Copyright 2016 PerfKitBenchmarker Authors. All rights reserved.
#
# Licensed under the Apache License, Version 2.0 (the "License");
# you may not use this file except in compliance with the License.
# You may obtain a copy of the License at
#
#   http://www.apache.org/licenses/LICENSE-2.0
#
# Unless required by applicable law or agreed to in writing, software
# distributed under the License is distributed on an "AS IS" BASIS,
# WITHOUT WARRANTIES OR CONDITIONS OF ANY KIND, either express or implied.
# See the License for the specific language governing permissions and
# limitations under the License.
"""Classes that verify and transform benchmark configuration input.

See perfkitbenchmarker/configs/__init__.py for more information about
configuration files.
"""

import contextlib
import copy
import os

from perfkitbenchmarker import app_service
from perfkitbenchmarker import cloud_redis
from perfkitbenchmarker import container_service
from perfkitbenchmarker import disk
from perfkitbenchmarker import dpb_service
from perfkitbenchmarker import edw_service
from perfkitbenchmarker import errors
from perfkitbenchmarker import flag_util
from perfkitbenchmarker import flags
from perfkitbenchmarker import os_types
from perfkitbenchmarker import providers
from perfkitbenchmarker import static_virtual_machine
from perfkitbenchmarker import spark_service
from perfkitbenchmarker import managed_relational_db
from perfkitbenchmarker import virtual_machine
from perfkitbenchmarker.configs import option_decoders
from perfkitbenchmarker.configs import spec
from perfkitbenchmarker.dpb_service import BaseDpbService

_DEFAULT_DISK_COUNT = 1
_DEFAULT_VM_COUNT = 1


class FlagsDecoder(option_decoders.TypeVerifier):
  """Processes the flags override dictionary of a benchmark config object."""

  def __init__(self, **kwargs):
    super(FlagsDecoder, self).__init__(
        default=None, none_ok=True, valid_types=(dict,), **kwargs)

  def Decode(self, value, component_full_name, flag_values):
    """Processes the flags override dictionary of a benchmark config object.

    Args:
      value: None or dict mapping flag name string to flag override value.
      component_full_name: string. Fully qualified name of the configurable
          component containing the config option.
      flag_values: flags.FlagValues. Command-line flag values.

    Returns:
      dict mapping flag name string to Flag object. The flag values to use
      when running the benchmark.
    """
    config_flags = super(FlagsDecoder, self).Decode(value, component_full_name,
                                                    flag_values)
    merged_flag_values = copy.deepcopy(flag_values)
    if config_flags:
      for key, value in config_flags.iteritems():
        if key not in merged_flag_values:
          raise errors.Config.UnrecognizedOption(
              'Unrecognized option {0}.{1}. Each option within {0} must '
              'correspond to a valid command-line flag.'.format(
                  self._GetOptionFullName(component_full_name), key))
        if not merged_flag_values[key].present:
          try:
            merged_flag_values[key].parse(value)
          except flags.IllegalFlagValueError as e:
            raise errors.Config.InvalidValue(
                'Invalid {0}.{1} value: "{2}" (of type "{3}").{4}{5}'.format(
                    self._GetOptionFullName(component_full_name), key, value,
                    value.__class__.__name__, os.linesep, e))
    if hasattr(merged_flag_values, '_flags'):
      return merged_flag_values._flags()  # pylint: disable=protected-access
    else:
      return merged_flag_values.FlagDict()


class _DpbApplicationListDecoder(option_decoders.ListDecoder):
  """Decodes the list of applications to be enabled on the dpb service."""

  def __init__(self, **kwargs):
    super(_DpbApplicationListDecoder, self).__init__(
        default=None,
        item_decoder=option_decoders.EnumDecoder(
            [dpb_service.FLINK, dpb_service.HIVE]),
        **kwargs)


class _DpbServiceDecoder(option_decoders.TypeVerifier):
  """Validates the dpb(data processing backend) service dictionary of a
  benchmark config object."""

  def __init__(self, **kwargs):
    super(_DpbServiceDecoder, self).__init__(valid_types=(dict,), **kwargs)

  def Decode(self, value, component_full_name, flag_values):
    """Verifies dpb(data processing backend) service dictionary of a
    benchmark config object.

    Args:
      value: dict Dpb Service config dictionary
      component_full_name: string.  Fully qualified name of the configurable
      component containing the config option.
      flag_values: flags.FlagValues.  Runtime flag values to be propagated
      to BaseSpec constructors.
    Returns:
      _DpbServiceSpec Build from the config passed in in value.
    Raises:
      errors.Config.InvalidValue upon invalid input value.
    """
    dpb_service_config = super(_DpbServiceDecoder, self).Decode(
        value, component_full_name, flag_values)

    if (dpb_service_config['service_type'] == dpb_service.EMR and
            component_full_name == 'dpb_wordcount_benchmark'):
        if flag_values.dpb_wordcount_fs != BaseDpbService.S3_FS:
            raise errors.Config.InvalidValue('EMR service requires S3.')
    result = _DpbServiceSpec(self._GetOptionFullName(component_full_name),
                             flag_values, **dpb_service_config)
    return result


class _DpbServiceSpec(spec.BaseSpec):
  """Configurable options of an Distributed Processing Backend Service.
    We may add more options here, such as disk specs, as necessary.
    When there are flags for these attributes, the convention is that
    the flag is prefixed with dpb.
    Attributes:
      service_type: string.  pkb_managed or dataflow,dataproc,emr, etc.
      static_dpb_service_instance: if user has pre created a container, the id
      worker_group: Vm group spec for workers.
      worker_count: the number of workers part of the dpb service
      applications: An enumerated list of applications that need
        to be enabled on the dpb service
    """

  def __init__(self, component_full_name, flag_values=None, **kwargs):
    super(_DpbServiceSpec, self).__init__(
        component_full_name, flag_values=flag_values, **kwargs)

  @classmethod
  def _GetOptionDecoderConstructions(cls):
    """Gets decoder classes and constructor args for each configurable option.
        Returns:
          dict. Maps option name string to a (ConfigOptionDecoder class, dict)
           pair. The pair specifies a decoder class and its __init__() keyword
           arguments to construct in order to decode the named option.
        """
    result = super(_DpbServiceSpec, cls)._GetOptionDecoderConstructions()
    result.update({
        'static_dpb_service_instance': (option_decoders.StringDecoder, {
            'default': None,
            'none_ok': True
        }),
        'service_type': (option_decoders.EnumDecoder, {
            'default':
                dpb_service.DATAPROC,
            'valid_values': [
                dpb_service.DATAPROC, dpb_service.DATAFLOW, dpb_service.EMR
            ]
        }),
        'worker_group': (_VmGroupSpecDecoder, {}),
        'worker_count': (option_decoders.IntDecoder, {
            'default': dpb_service.DEFAULT_WORKER_COUNT,
            'min': 2
        }),
        'applications': (_DpbApplicationListDecoder, {})
    })
    return result

  @classmethod
  def _ApplyFlags(cls, config_values, flag_values):
    """Modifies config options based on runtime flag values.

        Can be overridden by derived classes to add support for specific flags.

        Args:
          config_values: dict mapping config option names to provided values.
            May be modified by this function.
          flag_values: flags.FlagValues. Runtime flags that may override the
              provided config values.
        """
    super(_DpbServiceSpec, cls)._ApplyFlags(config_values, flag_values)
    if flag_values['static_dpb_service_instance'].present:
      config_values['static_dpb_service_instance'] = (
          flag_values.static_dpb_service_instance)
    # TODO(saksena): Update the documentation for zones assignment
    if flag_values['zones'].present:
      for group in ('worker_group'):
        if group in config_values:
          for cloud in config_values[group]['vm_spec']:
            config_values[group]['vm_spec'][cloud]['zone'] = (
                flag_values.zones[0])


class _CloudTpuSpec(spec.BaseSpec):
  """Configurable options of a cloud TPU.
  """

  def __init__(self, component_full_name, flag_values=None, **kwargs):
    super(_CloudTpuSpec, self).__init__(
        component_full_name, flag_values=flag_values, **kwargs)
    if not self.tpu_name:
      self.tpu_name = 'pkb-tpu-%s' % flag_values.run_uri

  @classmethod
  def _GetOptionDecoderConstructions(cls):
    """Gets decoder classes and constructor args for each configurable option.

    Returns:
      dict. Maps option name string to a (ConfigOptionDecoder class, dict) pair.
      The pair specifies a decoder class and its __init__() keyword arguments
      to construct in order to decode the named option.
    """
    result = super(_CloudTpuSpec, cls)._GetOptionDecoderConstructions()
    result.update({
        'cloud': (option_decoders.EnumDecoder, {
            'valid_values': providers.VALID_CLOUDS
        }),
        'tpu_cidr_range': (option_decoders.StringDecoder, {
            'default': None
        }),
        'tpu_accelerator_type': (option_decoders.StringDecoder, {
            'default': None
        }),
        'tpu_description': (option_decoders.StringDecoder, {
            'default': None
        }),
        'tpu_network': (option_decoders.StringDecoder, {
            'default': None
        }),
        'tpu_tf_version': (option_decoders.StringDecoder, {
            'default': None
        }),
        'tpu_zone': (option_decoders.StringDecoder, {
            'default': None
        }),
        'tpu_name': (option_decoders.StringDecoder, {
            'default': None
        })
    })
    return result

  @classmethod
  def _ApplyFlags(cls, config_values, flag_values):
    """Modifies config options based on runtime flag values.

    Can be overridden by derived classes to add support for specific flags.

    Args:
      config_values: dict mapping config option names to provided values. May
          be modified by this function.
      flag_values: flags.FlagValues. Runtime flags that may override the
          provided config values.
    """
    super(_CloudTpuSpec, cls)._ApplyFlags(config_values, flag_values)
    if flag_values['cloud'].present:
      config_values['cloud'] = flag_values.cloud
    if flag_values['tpu_cidr_range'].present:
      config_values['tpu_cidr_range'] = flag_values.tpu_cidr_range
    if flag_values['tpu_accelerator_type'].present:
      config_values['tpu_accelerator_type'] = flag_values.tpu_accelerator_type
    if flag_values['tpu_description'].present:
      config_values['tpu_description'] = flag_values.tpu_description
    if flag_values['tpu_network'].present:
      config_values['tpu_network'] = flag_values.tpu_network
    if flag_values['tpu_tf_version'].present:
      config_values['tpu_tf_version'] = flag_values.tpu_tf_version
    if flag_values['tpu_zone'].present:
      config_values['tpu_zone'] = flag_values.tpu_zone
    if flag_values['tpu_name'].present:
      config_values['tpu_name'] = flag_values.tpu_name


class _EdwServiceDecoder(option_decoders.TypeVerifier):
  """Validates the edw service dictionary of a benchmark config object."""

  def __init__(self, **kwargs):
    super(_EdwServiceDecoder, self).__init__(
        valid_types=(dict,), **kwargs)

  def Decode(self, value, component_full_name, flag_values):
    """Verifies edw service dictionary of a benchmark config object

    Args:
      value: dict edw service config dictionary
      component_full_name: string.  Fully qualified name of the configurable
      component containing the config option.
      flag_values: flags.FlagValues.  Runtime flag values to be propagated
      to BaseSpec constructors.
    Returns:
      _EdwServiceSpec Built from the config passed in in value.
    Raises:
      errors.Config.InvalidValue upon invalid input value.
    """
    edw_service_config = super(_EdwServiceDecoder, self).Decode(
        value, component_full_name, flag_values)
    result = _EdwServiceSpec(self._GetOptionFullName(
        component_full_name), flag_values, **edw_service_config)
    return result


class _EdwServiceSpec(spec.BaseSpec):
  """Configurable options of an EDW service.

    When there are flags for these attributes, the convention is that
    the flag is prefixed with edw_service.

  Attributes:
    cluster_name  : string. If set, the name of the cluster
    type: string. The type of EDW service (redshift)
    node_type: string, type of node comprising the cluster
    node_count: integer, number of nodes in the cluster
  """

  def __init__(self, component_full_name, flag_values=None, **kwargs):
    super(_EdwServiceSpec, self).__init__(
        component_full_name, flag_values=flag_values, **kwargs)

  @classmethod
  def _GetOptionDecoderConstructions(cls):
    """Gets decoder classes and constructor args for each configurable option.

    Returns:
      dict. Maps option name string to a (ConfigOptionDecoder class, dict) pair.
      The pair specifies a decoder class and its __init__() keyword arguments to
      construct in order to decode the named option.
    """
    result = super(_EdwServiceSpec, cls)._GetOptionDecoderConstructions()
    result.update({
        'type': (option_decoders.StringDecoder, {
            'default': 'redshift',
            'none_ok': False}),
        'cluster_identifier': (option_decoders.StringDecoder, {
            'default': None,
            'none_ok': True}),
        'endpoint': (option_decoders.StringDecoder, {
            'default': None,
            'none_ok': True}),
        'concurrency': (option_decoders.IntDecoder, {
            'default': 5,
            'none_ok': True}),
        'db': (option_decoders.StringDecoder, {
            'default': None,
            'none_ok': True}),
        'user': (option_decoders.StringDecoder, {
            'default': None,
            'none_ok': True}),
        'password': (option_decoders.StringDecoder, {
            'default': None,
            'none_ok': True}),
        'node_type': (option_decoders.StringDecoder, {
            'default': None,
            'none_ok': True}),
        'node_count': (option_decoders.IntDecoder, {
            'default': edw_service.DEFAULT_NUMBER_OF_NODES,
            'min': edw_service.DEFAULT_NUMBER_OF_NODES}),
        'snapshot': (option_decoders.StringDecoder, {
            'default': None,
            'none_ok': True}),
        'cluster_subnet_group': (option_decoders.StringDecoder, {
            'default': None,
            'none_ok': True}),
        'cluster_parameter_group': (option_decoders.StringDecoder, {
            'default': None,
            'none_ok': True})
    })
    return result

  @classmethod
  def _ApplyFlags(cls, config_values, flag_values):
    """Modifies config options based on runtime flag values.

        Can be overridden by derived classes to add support for specific flags.

    Args:
      config_values: dict mapping config option names to provided values. May be
       modified by this function.
      flag_values: flags.FlagValues. Runtime flags that may override the
      provided config values.
    """
    super(_EdwServiceSpec, cls)._ApplyFlags(config_values, flag_values)
    # TODO(saksena): Add cluster_subnet_group and cluster_parameter_group flags
    # Restoring from a snapshot, so defer to the user supplied cluster details
    if flag_values['edw_service_cluster_snapshot'].present:
      config_values['snapshot'] = flag_values.edw_service_cluster_snapshot
    if flag_values['edw_service_cluster_identifier'].present:
      config_values['cluster_identifier'] = flag_values.edw_service_cluster_identifier
    if flag_values['edw_service_endpoint'].present:
      config_values['endpoint'] = flag_values.edw_service_endpoint
    if flag_values['edw_service_cluster_concurrency'].present:
      config_values['concurrency'] = flag_values.edw_service_cluster_concurrency
    if flag_values['edw_service_cluster_db'].present:
      config_values['db'] = flag_values.edw_service_cluster_db
    if flag_values['edw_service_cluster_user'].present:
      config_values['user'] = flag_values.edw_service_cluster_user
    if flag_values['edw_service_cluster_password'].present:
      config_values['password'] = flag_values.edw_service_cluster_password


class _StaticVmDecoder(option_decoders.TypeVerifier):
  """Decodes an item of the static_vms list of a VM group config object."""

  def __init__(self, **kwargs):
    super(_StaticVmDecoder, self).__init__(valid_types=(dict,), **kwargs)

  def Decode(self, value, component_full_name, flag_values):
    """Decodes an item of the static_vms list of a VM group config object.

    Args:
      value: dict mapping static VM config option name string to corresponding
          option value.
      component_full_name: string. Fully qualified name of the configurable
          component containing the config option.
      flag_values: flags.FlagValues. Runtime flag values to be propagated to
          BaseSpec constructors.

    Returns:
      StaticVmSpec decoded from the input dict.

    Raises:
      errors.Config.InvalidValue upon invalid input value.
    """
    input_dict = super(_StaticVmDecoder,
                       self).Decode(value, component_full_name, flag_values)
    return static_virtual_machine.StaticVmSpec(
        self._GetOptionFullName(component_full_name),
        flag_values=flag_values,
        **input_dict)


class _StaticVmListDecoder(option_decoders.ListDecoder):
  """Decodes the static_vms list of a VM group config object."""

  def __init__(self, **kwargs):
    super(_StaticVmListDecoder, self).__init__(
        default=list, item_decoder=_StaticVmDecoder(), **kwargs)


class _ManagedRelationalDbSpec(spec.BaseSpec):
  """Configurable options of a managed database service."""

  def __init__(self, component_full_name, flag_values=None, **kwargs):
    super(_ManagedRelationalDbSpec, self).__init__(
        component_full_name, flag_values=flag_values, **kwargs)
    # TODO(ferneyhough): This is a lot of boilerplate, and is repeated
    # below in VmGroupSpec. See if some can be consolidated. Maybe we can
    # specify a VmGroupSpec instead of both vm_spec and disk_spec.
    ignore_package_requirements = (getattr(flag_values,
                                           'ignore_package_requirements', True)
                                   if flag_values else True)
    providers.LoadProvider(self.cloud, ignore_package_requirements)

    if self.disk_spec:
      disk_config = getattr(self.disk_spec, self.cloud, None)
      if disk_config is None:
        raise errors.Config.MissingOption(
            '{0}.cloud is "{1}", but {0}.disk_spec does not contain a '
            'configuration for "{1}".'.format(component_full_name, self.cloud))
      disk_spec_class = disk.GetDiskSpecClass(self.cloud)
      self.disk_spec = disk_spec_class(
          '{0}.disk_spec.{1}'.format(component_full_name, self.cloud),
          flag_values=flag_values,
          **disk_config)

    vm_config = getattr(self.vm_spec, self.cloud, None)
    if vm_config is None:
      raise errors.Config.MissingOption(
          '{0}.cloud is "{1}", but {0}.vm_spec does not contain a '
          'configuration for "{1}".'.format(component_full_name, self.cloud))
    vm_spec_class = virtual_machine.GetVmSpecClass(self.cloud)
    self.vm_spec = vm_spec_class(
        '{0}.vm_spec.{1}'.format(component_full_name, self.cloud),
        flag_values=flag_values,
        **vm_config)

    # Set defaults that were not able to be set in
    # GetOptionDecoderConstructions()
    if not self.engine_version:
      managed_db_class = managed_relational_db.GetManagedRelationalDbClass(
          self.cloud)
      self.engine_version = managed_db_class.GetDefaultEngineVersion(
          self.engine)
    if not self.database_name:
      self.database_name = 'pkb-db-%s' % flag_values.run_uri
    if not self.database_username:
      self.database_username = 'pkb%s' % flag_values.run_uri
    if not self.database_password:
      self.database_password = managed_relational_db.GenerateRandomDbPassword()

  @classmethod
  def _GetOptionDecoderConstructions(cls):
    """Gets decoder classes and constructor args for each configurable option.

    Returns:
      dict. Maps option name string to a (ConfigOptionDecoder class, dict) pair.
      The pair specifies a decoder class and its __init__() keyword arguments
      to construct in order to decode the named option.
    """
    result = super(_ManagedRelationalDbSpec,
                   cls)._GetOptionDecoderConstructions()
    result.update({
        'cloud': (option_decoders.EnumDecoder, {
            'valid_values': providers.VALID_CLOUDS
        }),
        'engine': (option_decoders.EnumDecoder, {
            'valid_values': [
                managed_relational_db.MYSQL,
                managed_relational_db.POSTGRES,
                managed_relational_db.AURORA_POSTGRES,
            ]
        }),
        'zones': (option_decoders.ListDecoder, {
            'item_decoder': option_decoders.StringDecoder(),
            'default': None
        }),
        'machine_type': (option_decoders.StringDecoder, {
            'default': None
        }),
        'engine_version': (option_decoders.StringDecoder, {
            'default': None
        }),
        'database_name': (option_decoders.StringDecoder, {
            'default': None
        }),
        'database_password': (option_decoders.StringDecoder, {
            'default': None
        }),
        'database_username': (option_decoders.StringDecoder, {
            'default': None
        }),
        'high_availability': (option_decoders.BooleanDecoder, {
            'default': False
        }),
        'backup_enabled': (option_decoders.BooleanDecoder, {
            'default': True
        }),
        'backup_start_time': (option_decoders.StringDecoder, {
            'default': '07:00'
        }),
        'vm_spec': (option_decoders.PerCloudConfigDecoder, {}),
        'disk_spec': (option_decoders.PerCloudConfigDecoder, {})
    })
    return result

  @classmethod
  def _ApplyFlags(cls, config_values, flag_values):
    """Modifies config options based on runtime flag values.
    Can be overridden by derived classes to add support for specific flags.

    Args:
      config_values: dict mapping config option names to provided values. May
          be modified by this function.
      flag_values: flags.FlagValues. Runtime flags that may override the
          provided config values.
    """
    # TODO(ferneyhough): Add flags for vm_spec.machine_type and disk_spec.
    # Currently the only way to modify the vm_spec or disk_spec of the
    # managed_db is to change the benchmark spec in the benchmark source code
    # itself.
    super(_ManagedRelationalDbSpec, cls)._ApplyFlags(config_values, flag_values)
    if flag_values['cloud'].present or 'cloud' not in config_values:
      config_values['cloud'] = flag_values.cloud
    if flag_values['managed_db_engine'].present:
      config_values['engine'] = flag_values.managed_db_engine
    if flag_values['managed_db_engine_version'].present:
      config_values['engine_version'] = flag_values.managed_db_engine_version
    if flag_values['managed_db_database_name'].present:
      config_values['database_name'] = flag_values.managed_db_database_name
    if flag_values['managed_db_database_username'].present:
      config_values['database_username'] = (
          flag_values.managed_db_database_username)
    if flag_values['managed_db_database_password'].present:
      config_values['database_password'] = (
          flag_values.managed_db_database_password)
    if flag_values['managed_db_high_availability'].present:
      config_values['high_availability'] = (
          flag_values.managed_db_high_availability)
    if flag_values['managed_db_backup_enabled'].present:
      config_values['backup_enabled'] = (
          flag_values.managed_db_backup_enabled)
    if flag_values['managed_db_backup_start_time'].present:
      config_values['backup_start_time'] = (
          flag_values.managed_db_backup_start_time)

    cloud = config_values['cloud']
    if flag_values['managed_db_zone'].present:
      config_values['vm_spec'][cloud]['zone'] = (
          flag_values.managed_db_zone)


class _SparkServiceSpec(spec.BaseSpec):
  """Configurable options of an Apache Spark Service.

  We may add more options here, such as disk specs, as necessary.
  When there are flags for these attributes, the convention is that
  the flag is prefixed with spark.  For example, the static_cluster_id
  is overriden by the flag spark_static_cluster_id

  Attributes:
    service_type: string.  pkb_managed or managed_service
    static_cluster_id: if user has created a cluster, the id of the
      cluster.
    worker_group: Vm group spec for workers.
    master_group: Vm group spec for master
  """

  def __init__(self, component_full_name, flag_values=None, **kwargs):
    super(_SparkServiceSpec, self).__init__(
        component_full_name, flag_values=flag_values, **kwargs)

  @classmethod
  def _GetOptionDecoderConstructions(cls):
    """Gets decoder classes and constructor args for each configurable option.

    Returns:
      dict. Maps option name string to a (ConfigOptionDecoder class, dict) pair.
      The pair specifies a decoder class and its __init__() keyword arguments
      to construct in order to decode the named option.
    """
    result = super(_SparkServiceSpec, cls)._GetOptionDecoderConstructions()
    result.update({
        'static_cluster_id': (option_decoders.StringDecoder, {
            'default': None,
            'none_ok': True
        }),
        'service_type': (option_decoders.EnumDecoder, {
            'default':
                spark_service.PROVIDER_MANAGED,
            'valid_values': [
                spark_service.PROVIDER_MANAGED, spark_service.PKB_MANAGED
            ]
        }),
        'worker_group': (_VmGroupSpecDecoder, {}),
        'master_group': (_VmGroupSpecDecoder, {
            'default': None,
            'none_ok': True
        })
    })
    return result

  @classmethod
  def _ApplyFlags(cls, config_values, flag_values):
    """Modifies config options based on runtime flag values.

    Can be overridden by derived classes to add support for specific flags.

    Args:
      config_values: dict mapping config option names to provided values. May
          be modified by this function.
      flag_values: flags.FlagValues. Runtime flags that may override the
          provided config values.
    """
    super(_SparkServiceSpec, cls)._ApplyFlags(config_values, flag_values)
    if flag_values['spark_static_cluster_id'].present:
      config_values['static_cluster_id'] = (flag_values.spark_static_cluster_id)
    if flag_values['zones'].present:
      for group in ('master_group', 'worker_group'):
        if group in config_values:
          for cloud in config_values[group]['vm_spec']:
            config_values[group]['vm_spec'][cloud]['zone'] = (
                flag_values.zones[0])


class _VmGroupSpec(spec.BaseSpec):
  """Configurable options of a VM group.

  Attributes:
    cloud: string. Cloud provider of the VMs in this group.
    disk_count: int. Number of data disks to attach to each VM in this group.
    disk_spec: BaseDiskSpec. Configuration for all data disks to be attached to
        VMs in this group.
    os_type: string. OS type of the VMs in this group.
    static_vms: None or list of StaticVmSpecs. Configuration for all static VMs
        in this group.
    vm_count: int. Number of VMs in this group, including static VMs and
        provisioned VMs.
    vm_spec: BaseVmSpec. Configuration for provisioned VMs in this group.
    cidr: subnet each vm in this group belongs to
    zone: zone each vm group lives in.
  """

  def __init__(self, component_full_name, flag_values=None, **kwargs):
    super(_VmGroupSpec, self).__init__(
        component_full_name, flag_values=flag_values, **kwargs)
    ignore_package_requirements = (getattr(flag_values,
                                           'ignore_package_requirements', True)
                                   if flag_values else True)
    providers.LoadProvider(self.cloud, ignore_package_requirements)
    if self.disk_spec:
      disk_config = getattr(self.disk_spec, self.cloud, None)
      if disk_config is None:
        raise errors.Config.MissingOption(
            '{0}.cloud is "{1}", but {0}.disk_spec does not contain a '
            'configuration for "{1}".'.format(component_full_name, self.cloud))
      disk_spec_class = disk.GetDiskSpecClass(self.cloud)
      self.disk_spec = disk_spec_class(
          '{0}.disk_spec.{1}'.format(component_full_name, self.cloud),
          flag_values=flag_values,
          **disk_config)
    vm_config = getattr(self.vm_spec, self.cloud, None)
    if vm_config is None:
      raise errors.Config.MissingOption(
          '{0}.cloud is "{1}", but {0}.vm_spec does not contain a '
          'configuration for "{1}".'.format(component_full_name, self.cloud))
    vm_spec_class = virtual_machine.GetVmSpecClass(self.cloud)
    self.vm_spec = vm_spec_class(
        '{0}.vm_spec.{1}'.format(component_full_name, self.cloud),
        flag_values=flag_values,
        **vm_config)

  @classmethod
  def _GetOptionDecoderConstructions(cls):
    """Gets decoder classes and constructor args for each configurable option.

    Returns:
      dict. Maps option name string to a (ConfigOptionDecoder class, dict) pair.
      The pair specifies a decoder class and its __init__() keyword arguments
      to construct in order to decode the named option.
    """
    result = super(_VmGroupSpec, cls)._GetOptionDecoderConstructions()
    result.update({
        'cloud': (option_decoders.EnumDecoder, {
            'valid_values': providers.VALID_CLOUDS
        }),
        'disk_count': (option_decoders.IntDecoder, {
            'default': _DEFAULT_DISK_COUNT,
            'min': 0,
            'none_ok': True
        }),
        'disk_spec': (option_decoders.PerCloudConfigDecoder, {
            'default': None,
            'none_ok': True
        }),
        'os_type': (option_decoders.EnumDecoder, {
            'valid_values': os_types.ALL
        }),
        'static_vms': (_StaticVmListDecoder, {}),
        'vm_count': (option_decoders.IntDecoder, {
            'default': _DEFAULT_VM_COUNT,
            'min': 0
        }),
        'cidr': (option_decoders.StringDecoder, {
            'default': None
        }),
        'zone': (option_decoders.StringDecoder, {
            'default': None
        }),
        'vm_spec': (option_decoders.PerCloudConfigDecoder, {})
    })
    return result

  @classmethod
  def _ApplyFlags(cls, config_values, flag_values):
    """Modifies config options based on runtime flag values.

    Can be overridden by derived classes to add support for specific flags.

    Args:
      config_values: dict mapping config option names to provided values. May
          be modified by this function.
      flag_values: flags.FlagValues. Runtime flags that may override the
          provided config values.
    """
    super(_VmGroupSpec, cls)._ApplyFlags(config_values, flag_values)
    if flag_values['cloud'].present or 'cloud' not in config_values:
      config_values['cloud'] = flag_values.cloud
    if flag_values['os_type'].present or 'os_type' not in config_values:
      config_values['os_type'] = flag_values.os_type
    if 'vm_count' in config_values and config_values['vm_count'] is None:
      config_values['vm_count'] = flag_values.num_vms


class _VmGroupsDecoder(option_decoders.TypeVerifier):
  """Validates the vm_groups dictionary of a benchmark config object."""

  def __init__(self, **kwargs):
    super(_VmGroupsDecoder, self).__init__(valid_types=(dict,), **kwargs)

  def Decode(self, value, component_full_name, flag_values):
    """Verifies vm_groups dictionary of a benchmark config object.

    Args:
      value: dict mapping VM group name string to the corresponding VM group
          config dict.
      component_full_name: string. Fully qualified name of the configurable
          component containing the config option.
      flag_values: flags.FlagValues. Runtime flag values to be propagated to
          BaseSpec constructors.

    Returns:
      dict mapping VM group name string to _VmGroupSpec.

    Raises:
      errors.Config.InvalidValue upon invalid input value.
    """
    vm_group_configs = super(_VmGroupsDecoder, self).Decode(
        value, component_full_name, flag_values)
    result = {}
    for vm_group_name, vm_group_config in vm_group_configs.iteritems():
      result[vm_group_name] = _VmGroupSpec(
          '{0}.{1}'.format(
              self._GetOptionFullName(component_full_name), vm_group_name),
          flag_values=flag_values,
          **vm_group_config)
    return result


class _VmGroupSpecDecoder(option_decoders.TypeVerifier):
  """Validates a single VmGroupSpec dictionary."""

  def __init__(self, **kwargs):
    super(_VmGroupSpecDecoder, self).__init__(valid_types=(dict,), **kwargs)

  def Decode(self, value, component_full_name, flag_values):
    """Verifies vm_groups dictionary of a benchmark config object.

    Args:
      value: dict corresonding to a VM group config.
      component_full_name: string. Fully qualified name of the configurable
          component containing the config option.
      flag_values: flags.FlagValues. Runtime flag values to be propagated to
          BaseSpec constructors.

    Returns:
      dict a _VmGroupSpec.

    Raises:
      errors.Config.InvalidValue upon invalid input value.
    """
    vm_group_config = super(_VmGroupSpecDecoder, self).Decode(
        value, component_full_name, flag_values)
    return _VmGroupSpec(
        self._GetOptionFullName(component_full_name),
        flag_values=flag_values,
        **vm_group_config)


class _ContainerRegistryDecoder(option_decoders.TypeVerifier):
  """Validates the container_registry dictionary of a benchmark config."""

  def __init__(self, **kwargs):
    super(_ContainerRegistryDecoder, self).__init__(valid_types=(dict,),
                                                    **kwargs)

  def Decode(self, value, component_full_name, flag_values):
    """Verifies container_registry dictionary of a benchmark config object.

    Args:
      value: dict mapping VM group name string to the corresponding container
          spec config dict.
      component_full_name: string. Fully qualified name of the configurable
          component containing the config option.
      flag_values: flags.FlagValues. Runtime flag values to be propagated to
          BaseSpec constructors.

    Returns:
      dict mapping container spec name string to ContainerSpec.

    Raises:
      errors.Config.InvalidValue upon invalid input value.
    """
    vm_group_config = super(_ContainerRegistryDecoder, self).Decode(
        value, component_full_name, flag_values)
    return container_service.ContainerRegistrySpec(
        self._GetOptionFullName(component_full_name),
        flag_values=flag_values,
        **vm_group_config)


class _ContainerSpecsDecoder(option_decoders.TypeVerifier):
  """Validates the container_specs dictionary of a benchmark config object."""

  def __init__(self, **kwargs):
    super(_ContainerSpecsDecoder, self).__init__(valid_types=(dict,), **kwargs)

  def Decode(self, value, component_full_name, flag_values):
    """Verifies container_specs dictionary of a benchmark config object.

    Args:
      value: dict mapping VM group name string to the corresponding container
          spec config dict.
      component_full_name: string. Fully qualified name of the configurable
          component containing the config option.
      flag_values: flags.FlagValues. Runtime flag values to be propagated to
          BaseSpec constructors.

    Returns:
      dict mapping container spec name string to ContainerSpec.

    Raises:
      errors.Config.InvalidValue upon invalid input value.
    """
    container_spec_configs = super(_ContainerSpecsDecoder, self).Decode(
        value, component_full_name, flag_values)
    result = {}
    for spec_name, spec_config in container_spec_configs.iteritems():
      result[spec_name] = container_service.ContainerSpec(
          '{0}.{1}'.format(
              self._GetOptionFullName(component_full_name), spec_name),
          flag_values=flag_values,
          **spec_config)
    return result


class _ContainerClusterSpec(spec.BaseSpec):
  """Spec containing info needed to create a container cluster."""

  def __init__(self, component_full_name, flag_values=None, **kwargs):
    super(_ContainerClusterSpec, self).__init__(
        component_full_name, flag_values=flag_values, **kwargs)
    ignore_package_requirements = (getattr(flag_values,
                                           'ignore_package_requirements', True)
                                   if flag_values else True)
    providers.LoadProvider(self.cloud, ignore_package_requirements)
    vm_config = getattr(self.vm_spec, self.cloud, None)
    if vm_config is None:
      raise errors.Config.MissingOption(
          '{0}.cloud is "{1}", but {0}.vm_spec does not contain a '
          'configuration for "{1}".'.format(component_full_name, self.cloud))
    vm_spec_class = virtual_machine.GetVmSpecClass(self.cloud)
    self.vm_spec = vm_spec_class(
        '{0}.vm_spec.{1}'.format(component_full_name, self.cloud),
        flag_values=flag_values,
        **vm_config)

  @classmethod
  def _GetOptionDecoderConstructions(cls):
    """Gets decoder classes and constructor args for each configurable option.

    Returns:
      dict. Maps option name string to a (ConfigOptionDecoder class, dict) pair.
      The pair specifies a decoder class and its __init__() keyword arguments
      to construct in order to decode the named option.
    """
    result = super(_ContainerClusterSpec, cls)._GetOptionDecoderConstructions()
    result.update({
        'cloud': (option_decoders.EnumDecoder, {
            'valid_values': providers.VALID_CLOUDS
        }),
        'type': (option_decoders.StringDecoder, {
            'default': 'Kubernetes',
        }),
        'vm_count': (option_decoders.IntDecoder, {
            'default': _DEFAULT_VM_COUNT,
            'min': 0
        }),
        'enable_autoscaling': (option_decoders.BooleanDecoder, {
            'default': False
        }),
        'min_vm_count': (option_decoders.IntDecoder, {
            'default': _DEFAULT_VM_COUNT,
            'min': 0
        }),
        'max_vm_count': (option_decoders.IntDecoder, {
            'default': _DEFAULT_VM_COUNT,
            'min': 0
        }),
        'vm_spec': (option_decoders.PerCloudConfigDecoder, {})
    })
    return result

  @classmethod
  def _ApplyFlags(cls, config_values, flag_values):
    super(_ContainerClusterSpec, cls)._ApplyFlags(config_values, flag_values)
    if flag_values['cloud'].present or 'cloud' not in config_values:
      config_values['cloud'] = flag_values.cloud
    if flag_values['container_cluster_cloud'].present:
      config_values['cloud'] = flag_values.container_cluster_cloud
    if flag_values['container_cluster_type'].present:
      config_values['type'] = flag_values.container_cluster_type
    if flag_values['container_cluster_num_vms'].present:
      config_values['vm_count'] = flag_values.container_cluster_num_vms

    # Need to apply the first zone in the zones flag, if specified,
    # to the spec. ContainerClusters do not currently support
    # running in multiple zones in a single PKB invocation.
    if flag_values['zones'].present:
      for cloud in config_values['vm_spec']:
        config_values['vm_spec'][cloud]['zone'] = (
            flag_values.zones[0])


class _ContainerClusterSpecDecoder(option_decoders.TypeVerifier):
  """Validates a ContainerClusterSpec dictionairy."""

  def __init__(self, **kwargs):
    super(_ContainerClusterSpecDecoder, self).__init__(
        valid_types=(dict,), **kwargs)

  def Decode(self, value, component_full_name, flag_values):
    """Verifies container_cluster dictionairy of a benchmark config object."""
    cluster_config = super(_ContainerClusterSpecDecoder, self).Decode(
        value, component_full_name, flag_values)

    return _ContainerClusterSpec(
        self._GetOptionFullName(component_full_name),
        flag_values=flag_values,
        **cluster_config)


class _SparkServiceDecoder(option_decoders.TypeVerifier):
  """Validates the spark_service dictionary of a benchmark config object."""

  def __init__(self, **kwargs):
    super(_SparkServiceDecoder, self).__init__(valid_types=(dict,), **kwargs)

  def Decode(self, value, component_full_name, flag_values):
    """Verifies spark_service dictionary of a benchmark config object.

    Args:
      value: dict Spark Service config dictionary
      component_full_name: string.  Fully qualified name of the configurable
      component containing the config option.
      flag_values: flags.FlagValues.  Runtime flag values to be propagated to
        BaseSpec constructors.
    Returns:
      _SparkServiceSpec Build from the config passed in in value.
    Raises:
      errors.Config.InvalidateValue upon invalid input value.
    """
    spark_service_config = super(_SparkServiceDecoder, self).Decode(
        value, component_full_name, flag_values)
    result = _SparkServiceSpec(
        self._GetOptionFullName(component_full_name), flag_values,
        **spark_service_config)
    return result


class _ManagedRelationalDbDecoder(option_decoders.TypeVerifier):
  """Validate the managed_relational_db dictionary of a benchmark config object.
  """

  def __init__(self, **kwargs):
    super(_ManagedRelationalDbDecoder, self).__init__(
        valid_types=(dict,), **kwargs)

  def Decode(self, value, component_full_name, flag_values):
    """Verify managed_relational_db dict of a benchmark config object.

    Args:
      value: dict. Config dictionary
      component_full_name: string.  Fully qualified name of the configurable
      component containing the config option.
      flag_values: flags.FlagValues.  Runtime flag values to be propagated to
        BaseSpec constructors.

    Returns:
      _ManagedRelationalDbService built from the config passed in in value.

    Raises:
      errors.Config.InvalidateValue upon invalid input value.
    """
    managed_relational_db_config = super(
        _ManagedRelationalDbDecoder, self).Decode(value, component_full_name,
                                                  flag_values)
    result = _ManagedRelationalDbSpec(
        self._GetOptionFullName(component_full_name), flag_values,
        **managed_relational_db_config)
    return result


class _CloudTpuDecoder(option_decoders.TypeVerifier):
  """Validate the cloud_tpu dictionary of a benchmark config object.
  """

  def __init__(self, **kwargs):
    super(_CloudTpuDecoder, self).__init__(valid_types=(dict,), **kwargs)

  def Decode(self, value, component_full_name, flag_values):
    """Verify cloud_tpu dict of a benchmark config object.

    Args:
      value: dict. Config dictionary
      component_full_name: string.  Fully qualified name of the configurable
      component containing the config option.
      flag_values: flags.FlagValues.  Runtime flag values to be propagated to
        BaseSpec constructors.

    Returns:
      _CloudTpu built from the config passed in in value.

    Raises:
      errors.Config.InvalidateValue upon invalid input value.
    """
    cloud_tpu_config = super(
        _CloudTpuDecoder, self).Decode(value, component_full_name,
                                       flag_values)
    result = _CloudTpuSpec(
        self._GetOptionFullName(component_full_name), flag_values,
        **cloud_tpu_config)
    return result


class _CloudRedisSpec(spec.BaseSpec):
  """Specs needed to configure a cloud redis instance
  """
  def __init__(self, component_full_name, flag_values=None, **kwargs):
    super(_CloudRedisSpec, self).__init__(
        component_full_name, flag_values=flag_values, **kwargs)
    if not self.redis_name:
      self.redis_name = 'pkb-cloudredis-{0}'.format(flag_values.run_uri)

  @classmethod
  def _GetOptionDecoderConstructions(cls):
    """Gets decoder classes and constructor args for each configurable option.

    Returns:
      dict. Maps option name string to a (ConfigOptionDecoder class, dict) pair.
      The pair specifies a decoder class and its __init__() keyword arguments to
      construct in order to decode the named option.
    """
    result = super(_CloudRedisSpec, cls)._GetOptionDecoderConstructions()
    result.update({
        'cloud': (option_decoders.EnumDecoder, {
            'valid_values': providers.VALID_CLOUDS}),
        'redis_name': (option_decoders.StringDecoder, {
            'default': None,
            'none_ok': False}),
        'redis_version': (option_decoders.EnumDecoder, {
            'default': cloud_redis.REDIS_3_2,
            'valid_values': cloud_redis.REDIS_VERSIONS}),
    })
    return result

  @classmethod
  def _ApplyFlags(cls, config_values, flag_values):
    """Modifies config options based on runtime flag values.

    Args:
      config_values: dict mapping config option names to provided values. May
          be modified by this function.
      flag_values: flags.FlagValues. Runtime flags that may override the
          provided config values.
    """
    super(_CloudRedisSpec, cls)._ApplyFlags(config_values, flag_values)
    if flag_values['cloud'].present or 'cloud' not in config_values:
      config_values['cloud'] = flag_values.cloud


class _CloudRedisDecoder(option_decoders.TypeVerifier):
  """Validate the cloud_redis dictionary of a benchmark config object.
  """

  def __init__(self, **kwargs):
    super(_CloudRedisDecoder, self).__init__(valid_types=(dict,), **kwargs)

  def Decode(self, value, component_full_name, flag_values):
    """Verify cloud_redis dict of a benchmark config object.

    Args:
      value: dict. Config dictionary
      component_full_name: string.  Fully qualified name of the configurable
        component containing the config option.
      flag_values: flags.FlagValues.  Runtime flag values to be propagated to
        BaseSpec constructors.

    Returns:
      _CloudRedis built from the config passed in in value.

    Raises:
      errors.Config.InvalidateValue upon invalid input value.
    """
    cloud_redis_config = super(
        _CloudRedisDecoder, self).Decode(value, component_full_name,
                                         flag_values)
    result = _CloudRedisSpec(
        self._GetOptionFullName(component_full_name), flag_values,
        **cloud_redis_config)
    return result


<<<<<<< HEAD
class _VPNServiceSpec(spec.BaseSpec):
  """Spec needed to configure a vpn tunnel between two vm_groups.
    Since vpn_gw may be across cloud providers we only create tunnel when
    vpn_gw's are up and known
  """
  def __init__(self, component_full_name, flag_values=None, **kwargs):
    super(_VPNServiceSpec, self).__init__(
        component_full_name, flag_values=flag_values, **kwargs)
    if not self.name:
      self.name = 'pkb-vpn-svc-{0}'.format(flag_values.run_uri)
=======
class _AppGroupSpec(spec.BaseSpec):
  """Configurable options of a AppService group."""
>>>>>>> da117a27

  @classmethod
  def _GetOptionDecoderConstructions(cls):
    """Gets decoder classes and constructor args for each configurable option.

    Returns:
      dict. Maps option name string to a (ConfigOptionDecoder class, dict) pair.
<<<<<<< HEAD
      The pair specifies a decoder class and its __init__() keyword arguments to
      construct in order to decode the named option.
    """
    result = super(_VPNServiceSpec, cls)._GetOptionDecoderConstructions()
    result.update({
        'shared_key': (option_decoders.StringDecoder, {
            'default': None,
            'none_ok': True}),
        'name': (option_decoders.StringDecoder, {
            'default': None,
            'none_ok': True}),
        'tunnel_count': (option_decoders.IntDecoder, {
            'default': 1,
            'none_ok': True}),
=======
      The pair specifies a decoder class and its __init__() keyword arguments
      to construct in order to decode the named option.
    """
    result = super(_AppGroupSpec, cls)._GetOptionDecoderConstructions()
    result.update({
        'app_runtime': (option_decoders.StringDecoder, {
            'default': None, 'none_ok': True}),
        'app_type': (option_decoders.StringDecoder, {
            'default': None, 'none_ok': True}),
        'appservice_count': (
            option_decoders.IntDecoder, {'default': 1}),
        'appservice_spec': (_AppServiceDecoder, {})
>>>>>>> da117a27
    })
    return result

  @classmethod
  def _ApplyFlags(cls, config_values, flag_values):
<<<<<<< HEAD
    """Modifies config options based on runtime flag values.

    Args:
      config_values: dict mapping config option names to provided values. May
          be modified by this function.
      flag_values: flags.FlagValues. Runtime flags that may override the
          provided config values.
    """
    super(_VPNServiceSpec, cls)._ApplyFlags(config_values, flag_values)
    if flag_values['vpn_service_tunnel_count'].present:
      config_values['tunnel_count'] = flag_values.tunnel_count
    if flag_values['vpn_service_name'].present:
      config_values['name'] = flag_values.name
    if flag_values['vpn_service_shared_key'].present:
      config_values['shared_key'] = flag_values.shared_key


class _VPNServiceDecoder(option_decoders.TypeVerifier):
  """Validate the cloud_redis dictionary of a benchmark config object.
  """

  def __init__(self, **kwargs):
    super(_VPNServiceDecoder, self).__init__(valid_types=(dict,), **kwargs)

  def Decode(self, value, component_full_name, flag_values):
    """Verify vpn_service dict of a benchmark config object.

    Args:
      value: dict. Config dictionary
      component_full_name: string.  Fully qualified name of the configurable
        component containing the config option.
      flag_values: flags.FlagValues.  Runtime flag values to be propagated to
        BaseSpec constructors.

    Returns:
      _VPNService built from the config passed in in value.
=======
    super(_AppGroupSpec, cls)._ApplyFlags(config_values, flag_values)
    if flag_values['appservice_count'].present:
      config_values['appservice_count'] = flag_values.appservice_count
    if flag_values['app_runtime'].present:
      config_values['app_runtime'] = flag_values.app_runtime
    if flag_values['app_type'].present:
      config_values['app_type'] = flag_values.app_type


class _AppGroupsDecoder(option_decoders.TypeVerifier):
  """Verify app_groups dictionary of a benchmark config object."""

  def __init__(self, **kwargs):
    super(_AppGroupsDecoder, self).__init__(valid_types=(dict,), **kwargs)

  def Decode(self, value, component_full_name, flag_values):
    """Verifys app_groups dictionary of a benchmark config object.

    Args:
      value: dict. Config dictionary.
      component_full_name: string. Fully qualified name of the configurable
        component containing the config option.
      flag_values: flags.FlagValues. Runtime flag values to be propagated to
        BaseSpec constructors.

    Returns:
     dict mapping app group name string to _AppGroupSpec.

    Raises:
      errors.Config.InvalidateValue upon invalid input value.
    """
    app_group_configs = super(_AppGroupsDecoder, self).Decode(
        value, component_full_name, flag_values)
    result = {}
    for app_group_name, app_group_config in app_group_configs.iteritems():
      result[app_group_name] = _AppGroupSpec(
          '{0}.{1}'.format(
              self._GetOptionFullName(component_full_name), app_group_name),
          flag_values=flag_values,
          **app_group_config)
    return result


class _AppServiceDecoder(option_decoders.TypeVerifier):
  """Verify app_service dict of a benchmark config object."""

  def __init__(self, **kwargs):
    super(_AppServiceDecoder, self).__init__(valid_types=(dict,), **kwargs)

  def Decode(self, value, component_full_name, flag_values):
    """Verify app_service dict of a benchmark config object.

    Args:
      value: dict. Config dictionary.
      component_full_name: string. Fully qualified name of the configurable
        component containing the config option.
      flag_values: flags.FlagValues. Runtime flag values to be propagated to
        BaseSpec constructors.

    Returns:
      AppService object built from config.
>>>>>>> da117a27

    Raises:
      errors.Config.InvalidateValue upon invalid input value.
    """
<<<<<<< HEAD
    vpn_service_config = super(
        _VPNServiceDecoder, self).Decode(value, component_full_name,
                                         flag_values)
    result = _VPNServiceSpec(
        self._GetOptionFullName(component_full_name), flag_values,
        **vpn_service_config)
    return result
=======
    config = super(_AppServiceDecoder, self).Decode(
        value, component_full_name, flag_values)
    spec_cls = app_service.GetAppServiceSpecClass(
        flag_values.appservice or config.get('appservice'))
    return spec_cls(
        self._GetOptionFullName(component_full_name),
        flag_values=flag_values, **config)
>>>>>>> da117a27


class BenchmarkConfigSpec(spec.BaseSpec):
  """Configurable options of a benchmark run.

  Attributes:
    description: None or string. Description of the benchmark to run.
    name: Optional. The name of the benchmark
    flags: dict. Values to use for each flag while executing the
        benchmark.
    vm_groups: dict mapping VM group name string to _VmGroupSpec. Configurable
        options for each VM group used by the benchmark.
  """

  def __init__(self, component_full_name, expected_os_types=None, **kwargs):
    """Initializes a BenchmarkConfigSpec.

    Args:
      component_full_name: string. Fully qualified name of the benchmark config
          dict within the config file.
      expected_os_types: Optional series of strings from os_types.ALL.
      **kwargs: Keyword arguments for the BaseSpec constructor.

    Raises:
      errors.Config.InvalidValue: If expected_os_types is provided and any of
          the VM groups are configured with an OS type that is not included.
    """
    super(BenchmarkConfigSpec, self).__init__(component_full_name, **kwargs)
    if expected_os_types is not None:
      mismatched_os_types = []
      for group_name, group_spec in sorted(self.vm_groups.iteritems()):
        if group_spec.os_type not in expected_os_types:
          mismatched_os_types.append('{0}.vm_groups[{1}].os_type: {2}'.format(
              component_full_name, repr(group_name), repr(group_spec.os_type)))
      if mismatched_os_types:
        raise errors.Config.InvalidValue(
            'VM groups in {0} may only have the following OS types: {1}. The '
            'following VM group options are invalid:{2}{3}'.format(
                component_full_name, ', '.join(
                    repr(os_type) for os_type in expected_os_types), os.linesep,
                os.linesep.join(mismatched_os_types)))

  @classmethod
  def _GetOptionDecoderConstructions(cls):
    """Gets decoder classes and constructor args for each configurable option.

    Can be overridden by derived classes to add options or impose additional
    requirements on existing options.

    Returns:
      dict. Maps option name string to a (ConfigOptionDecoder class, dict) pair.
      The pair specifies a decoder class and its __init__() keyword arguments
      to construct in order to decode the named option.
    """
    result = super(BenchmarkConfigSpec, cls)._GetOptionDecoderConstructions()
    result.update({
        'description': (option_decoders.StringDecoder, {
            'default': None
        }),
        'name': (option_decoders.StringDecoder, {
            'default': None
        }),
        'flags': (option_decoders.TypeVerifier, {
            'default': None,
            'none_ok': True,
            'valid_types': (dict,)
        }),
        'vm_groups': (_VmGroupsDecoder, {
            'default': {}
        }),
        'spark_service': (_SparkServiceDecoder, {
            'default': None
        }),
        'container_cluster': (_ContainerClusterSpecDecoder, {
            'default': None
        }),
        'container_registry': (_ContainerRegistryDecoder, {
            'default': None
        }),
        'container_specs': (_ContainerSpecsDecoder, {
            'default': None
        }),
        'dpb_service': (_DpbServiceDecoder, {
            'default': None
        }),
        'managed_relational_db': (_ManagedRelationalDbDecoder, {
            'default': None
        }),
        'cloud_tpu': (_CloudTpuDecoder, {
            'default': None
        }),
        'edw_service': (_EdwServiceDecoder, {
            'default': None
        }),
        'vpn_service': (_VPNServiceDecoder, {
            'default': None
        }),
        'cloud_redis': (_CloudRedisDecoder, {
            'default': None
        }),
        'app_groups': (_AppGroupsDecoder, {
            'default': {}
        })
    })
    return result

  def _DecodeAndInit(self, component_full_name, config, decoders, flag_values):
    """Initializes spec attributes from provided config option values.

    Args:
      component_full_name: string. Fully qualified name of the configurable
          component containing the config options.
      config: dict mapping option name string to option value.
      flag_values: flags.FlagValues. Runtime flags that may override provided
          config option values. These flags have already been applied to the
          current config, but they may be passed to the decoders for propagation
          to deeper spec constructors.
      decoders: OrderedDict mapping option name string to ConfigOptionDecoder.
    """
    # Decode benchmark-specific flags first and use them while decoding the
    # rest of the BenchmarkConfigSpec's options.
    decoders = decoders.copy()
    self.flags = config.get('flags')
    with self.RedirectFlags(flag_values):
      super(BenchmarkConfigSpec, self)._DecodeAndInit(
          component_full_name, config, decoders, flag_values)

  @contextlib.contextmanager
  def RedirectFlags(self, flag_values):
    """Redirects flag reads and writes to the benchmark-specific flags object.

    Args:
      flag_values: flags.FlagValues object. Within the enclosed code block,
          reads and writes to this object are redirected to self.flags.
    """
    flags = FlagsDecoder().Decode(self.flags, 'flags', flag_values)
    with flag_util.FlagDictSubstitution(flag_values, lambda: flags):
      yield<|MERGE_RESOLUTION|>--- conflicted
+++ resolved
@@ -1183,21 +1183,18 @@
     return result
 
 
-<<<<<<< HEAD
 class _VPNServiceSpec(spec.BaseSpec):
   """Spec needed to configure a vpn tunnel between two vm_groups.
     Since vpn_gw may be across cloud providers we only create tunnel when
-    vpn_gw's are up and known
-  """
+    vpn_gw's are up and known.
+    The pair specifies a decoder class and its __init__() keyword arguments to
+    construct in order to decode the named option.
+    """
   def __init__(self, component_full_name, flag_values=None, **kwargs):
     super(_VPNServiceSpec, self).__init__(
         component_full_name, flag_values=flag_values, **kwargs)
     if not self.name:
       self.name = 'pkb-vpn-svc-{0}'.format(flag_values.run_uri)
-=======
-class _AppGroupSpec(spec.BaseSpec):
-  """Configurable options of a AppService group."""
->>>>>>> da117a27
 
   @classmethod
   def _GetOptionDecoderConstructions(cls):
@@ -1205,9 +1202,8 @@
 
     Returns:
       dict. Maps option name string to a (ConfigOptionDecoder class, dict) pair.
-<<<<<<< HEAD
-      The pair specifies a decoder class and its __init__() keyword arguments to
-      construct in order to decode the named option.
+      The pair specifies a decoder class and its __init__() keyword arguments
+      to construct in order to decode the named option.
     """
     result = super(_VPNServiceSpec, cls)._GetOptionDecoderConstructions()
     result.update({
@@ -1220,7 +1216,69 @@
         'tunnel_count': (option_decoders.IntDecoder, {
             'default': 1,
             'none_ok': True}),
-=======
+    })
+    return result
+
+  @classmethod
+  def _ApplyFlags(cls, config_values, flag_values):
+    """Modifies config options based on runtime flag values.
+
+    Args:
+      config_values: dict mapping config option names to provided values. May
+          be modified by this function.
+      flag_values: flags.FlagValues. Runtime flags that may override the
+          provided config values.
+    """
+    super(_VPNServiceSpec, cls)._ApplyFlags(config_values, flag_values)
+    if flag_values['vpn_service_tunnel_count'].present:
+      config_values['tunnel_count'] = flag_values.tunnel_count
+    if flag_values['vpn_service_name'].present:
+      config_values['name'] = flag_values.name
+    if flag_values['vpn_service_shared_key'].present:
+      config_values['shared_key'] = flag_values.shared_key
+
+
+class _VPNServiceDecoder(option_decoders.TypeVerifier):
+  """Validate the cloud_redis dictionary of a benchmark config object.
+  """
+
+  def __init__(self, **kwargs):
+    super(_VPNServiceDecoder, self).__init__(valid_types=(dict,), **kwargs)
+
+  def Decode(self, value, component_full_name, flag_values):
+    """Verify vpn_service dict of a benchmark config object.
+
+    Args:
+      value: dict. Config dictionary
+      component_full_name: string.  Fully qualified name of the configurable
+        component containing the config option.
+      flag_values: flags.FlagValues.  Runtime flag values to be propagated to
+        BaseSpec constructors.
+
+    Returns:
+      _VPNService built from the config passed in in value.
+
+    Raises:
+      errors.Config.InvalidateValue upon invalid input value.
+    """
+    vpn_service_config = super(
+        _VPNServiceDecoder, self).Decode(value, component_full_name,
+                                         flag_values)
+    result = _VPNServiceSpec(
+        self._GetOptionFullName(component_full_name), flag_values,
+        **vpn_service_config)
+    return result
+
+
+class _AppGroupSpec(spec.BaseSpec):
+  """Configurable options of a AppService group."""
+
+  @classmethod
+  def _GetOptionDecoderConstructions(cls):
+    """Gets decoder classes and constructor args for each configurable option.
+
+    Returns:
+      dict. Maps option name string to a (ConfigOptionDecoder class, dict) pair.
       The pair specifies a decoder class and its __init__() keyword arguments
       to construct in order to decode the named option.
     """
@@ -1233,50 +1291,11 @@
         'appservice_count': (
             option_decoders.IntDecoder, {'default': 1}),
         'appservice_spec': (_AppServiceDecoder, {})
->>>>>>> da117a27
     })
     return result
 
   @classmethod
   def _ApplyFlags(cls, config_values, flag_values):
-<<<<<<< HEAD
-    """Modifies config options based on runtime flag values.
-
-    Args:
-      config_values: dict mapping config option names to provided values. May
-          be modified by this function.
-      flag_values: flags.FlagValues. Runtime flags that may override the
-          provided config values.
-    """
-    super(_VPNServiceSpec, cls)._ApplyFlags(config_values, flag_values)
-    if flag_values['vpn_service_tunnel_count'].present:
-      config_values['tunnel_count'] = flag_values.tunnel_count
-    if flag_values['vpn_service_name'].present:
-      config_values['name'] = flag_values.name
-    if flag_values['vpn_service_shared_key'].present:
-      config_values['shared_key'] = flag_values.shared_key
-
-
-class _VPNServiceDecoder(option_decoders.TypeVerifier):
-  """Validate the cloud_redis dictionary of a benchmark config object.
-  """
-
-  def __init__(self, **kwargs):
-    super(_VPNServiceDecoder, self).__init__(valid_types=(dict,), **kwargs)
-
-  def Decode(self, value, component_full_name, flag_values):
-    """Verify vpn_service dict of a benchmark config object.
-
-    Args:
-      value: dict. Config dictionary
-      component_full_name: string.  Fully qualified name of the configurable
-        component containing the config option.
-      flag_values: flags.FlagValues.  Runtime flag values to be propagated to
-        BaseSpec constructors.
-
-    Returns:
-      _VPNService built from the config passed in in value.
-=======
     super(_AppGroupSpec, cls)._ApplyFlags(config_values, flag_values)
     if flag_values['appservice_count'].present:
       config_values['appservice_count'] = flag_values.appservice_count
@@ -1338,20 +1357,10 @@
 
     Returns:
       AppService object built from config.
->>>>>>> da117a27
 
     Raises:
       errors.Config.InvalidateValue upon invalid input value.
     """
-<<<<<<< HEAD
-    vpn_service_config = super(
-        _VPNServiceDecoder, self).Decode(value, component_full_name,
-                                         flag_values)
-    result = _VPNServiceSpec(
-        self._GetOptionFullName(component_full_name), flag_values,
-        **vpn_service_config)
-    return result
-=======
     config = super(_AppServiceDecoder, self).Decode(
         value, component_full_name, flag_values)
     spec_cls = app_service.GetAppServiceSpecClass(
@@ -1359,7 +1368,6 @@
     return spec_cls(
         self._GetOptionFullName(component_full_name),
         flag_values=flag_values, **config)
->>>>>>> da117a27
 
 
 class BenchmarkConfigSpec(spec.BaseSpec):
